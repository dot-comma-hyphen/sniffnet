--- conflicted
+++ resolved
@@ -42,19 +42,9 @@
 plotters-iced = "0.9.0"
 maxminddb = "0.23.0"
 confy = "0.5.1"
-<<<<<<< HEAD
-serde = { version = "1.0.188", default_features = false, features = ["derive"] }
-rodio = { version = "0.17.1", default_features = false, features = ["mp3"] }
-dns-lookup = "2.0.2"
-toml = "0.8.0"
-
-[target.'cfg(target_arch = "powerpc64")'.dependencies]
-reqwest = { version = "0.11.20", features = ["json", "blocking"] }
-=======
 serde = { version = "1.0.193", default_features = false, features = ["derive"] }
 rodio = { version = "0.17.3", default_features = false, features = ["mp3"] }
 dns-lookup = "2.0.4"
->>>>>>> 9aabc040
 
 [target.'cfg(not(target_arch = "powerpc64"))'.dependencies]
 reqwest = { version = "0.11.22", default-features = false, features = ["json", "blocking", "rustls-tls"] }
