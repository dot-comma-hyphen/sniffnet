[package]
<<<<<<< HEAD
name        = "sniffnet"
version     = "1.1.4"
authors     = [ "Giuliano Bellini" ]
edition     = "2021"
description = "Application to comfortably monitor your network traffic"
readme      = "README.md"
repository  = "https://github.com/GyulyVGC/sniffnet"
license     = "MIT OR Apache-2.0"
keywords    = [ "filter", "network", "packet", "sniffer", "gui" ]
categories  = [ "visualization", "gui", "network-programming" ]
include     = [
    "src/**/*",
    "LICENSE-*",
    "README.md",
    "CHANGELOG.md",
    "resources/countries_flags/**/*",
    "resources/DB/GeoLite2-Country.mmdb",
    "resources/palettes/*",
    "resources/fonts/subset/*",
    "resources/sounds/*"
]
=======
name = "sniffnet"
version = "1.2.0"
authors = ["Giuliano Bellini"]
edition = "2021"
description = "Application to comfortably monitor your network traffic"
readme = "README.md"
repository = "https://github.com/GyulyVGC/sniffnet"
license = "MIT OR Apache-2.0"
keywords = ["filter", "network", "packet", "sniffer", "gui"]
categories = ["visualization", "gui", "network-programming"]
include = ["src/**/*", "LICENSE-*", "README.md", "CHANGELOG.md", "resources/countries_flags/**/*", "resources/DB/*", "resources/palettes/*", "resources/fonts/subset/*", "resources/sounds/*"]
>>>>>>> a9e713c0

#═══════════════════════════════════════════════════════════════════════════════════════════════════════════════════════

[package.metadata.deb]
assets = [
    ["target/release/sniffnet", "/usr/bin/", "755"],
    ["resources/sniffnet.desktop", "/usr/share/applications/", "644"],
    ["resources/icons/sniffnet-linux_8x8.png",       "/usr/share/icons/hicolor/8x8/apps/sniffnet.png",       "644"],
    ["resources/icons/sniffnet-linux_16x16.png",     "/usr/share/icons/hicolor/16x16/apps/sniffnet.png",     "644"],
    ["resources/icons/sniffnet-linux_22x22.png",     "/usr/share/icons/hicolor/22x22/apps/sniffnet.png",     "644"],
    ["resources/icons/sniffnet-linux_24x24.png",     "/usr/share/icons/hicolor/24x24/apps/sniffnet.png",     "644"],
    ["resources/icons/sniffnet-linux_32x32.png",     "/usr/share/icons/hicolor/32x32/apps/sniffnet.png",     "644"],
    ["resources/icons/sniffnet-linux_36x36.png",     "/usr/share/icons/hicolor/36x36/apps/sniffnet.png",     "644"],
    ["resources/icons/sniffnet-linux_42x42.png",     "/usr/share/icons/hicolor/42x42/apps/sniffnet.png",     "644"],
    ["resources/icons/sniffnet-linux_48x48.png",     "/usr/share/icons/hicolor/48x48/apps/sniffnet.png",     "644"],
    ["resources/icons/sniffnet-linux_64x64.png",     "/usr/share/icons/hicolor/64x64/apps/sniffnet.png",     "644"],
    ["resources/icons/sniffnet-linux_72x72.png",     "/usr/share/icons/hicolor/72x72/apps/sniffnet.png",     "644"],
    ["resources/icons/sniffnet-linux_96x96.png",     "/usr/share/icons/hicolor/96x96/apps/sniffnet.png",     "644"],
    ["resources/icons/sniffnet-linux_128x128.png",   "/usr/share/icons/hicolor/128x128/apps/sniffnet.png",   "644"],
    ["resources/icons/sniffnet-linux_160x160.png",   "/usr/share/icons/hicolor/160x160/apps/sniffnet.png",   "644"],
    ["resources/icons/sniffnet-linux_192x192.png",   "/usr/share/icons/hicolor/192x192/apps/sniffnet.png",   "644"],
    ["resources/icons/sniffnet-linux_256x256.png",   "/usr/share/icons/hicolor/256x256/apps/sniffnet.png",   "644"],
    ["resources/icons/sniffnet-linux_384x384.png",   "/usr/share/icons/hicolor/384x384/apps/sniffnet.png",   "644"],
    ["resources/icons/sniffnet-linux_512x512.png",   "/usr/share/icons/hicolor/512x512/apps/sniffnet.png",   "644"],
    ["resources/icons/sniffnet-linux_1024x1024.png", "/usr/share/icons/hicolor/1024x1024/apps/sniffnet.png", "644"]
]

#───────────────────────────────────────────────────────────────────────────────────────────────────────────────────────

[package.metadata.generate-rpm]
assets = [
    { source = "target/release/sniffnet", dest = "/usr/bin/", mode = "755" },
    { source = "resources/sniffnet.desktop", dest = "/usr/share/applications/", mode = "644" },
    { source = "resources/icons/sniffnet-linux_8x8.png",       dest = "/usr/share/icons/hicolor/8x8/apps/sniffnet.png",       mode = "644" },
    { source = "resources/icons/sniffnet-linux_16x16.png",     dest = "/usr/share/icons/hicolor/16x16/apps/sniffnet.png",     mode = "644" },
    { source = "resources/icons/sniffnet-linux_22x22.png",     dest = "/usr/share/icons/hicolor/22x22/apps/sniffnet.png",     mode = "644" },
    { source = "resources/icons/sniffnet-linux_24x24.png",     dest = "/usr/share/icons/hicolor/24x24/apps/sniffnet.png",     mode = "644" },
    { source = "resources/icons/sniffnet-linux_32x32.png",     dest = "/usr/share/icons/hicolor/32x32/apps/sniffnet.png",     mode = "644" },
    { source = "resources/icons/sniffnet-linux_36x36.png",     dest = "/usr/share/icons/hicolor/36x36/apps/sniffnet.png",     mode = "644" },
    { source = "resources/icons/sniffnet-linux_42x42.png",     dest = "/usr/share/icons/hicolor/42x42/apps/sniffnet.png",     mode = "644" },
    { source = "resources/icons/sniffnet-linux_48x48.png",     dest = "/usr/share/icons/hicolor/48x48/apps/sniffnet.png",     mode = "644" },
    { source = "resources/icons/sniffnet-linux_64x64.png",     dest = "/usr/share/icons/hicolor/64x64/apps/sniffnet.png",     mode = "644" },
    { source = "resources/icons/sniffnet-linux_72x72.png",     dest = "/usr/share/icons/hicolor/72x72/apps/sniffnet.png",     mode = "644" },
    { source = "resources/icons/sniffnet-linux_96x96.png",     dest = "/usr/share/icons/hicolor/96x96/apps/sniffnet.png",     mode = "644" },
    { source = "resources/icons/sniffnet-linux_128x128.png",   dest = "/usr/share/icons/hicolor/128x128/apps/sniffnet.png",   mode = "644" },
    { source = "resources/icons/sniffnet-linux_160x160.png",   dest = "/usr/share/icons/hicolor/160x160/apps/sniffnet.png",   mode = "644" },
    { source = "resources/icons/sniffnet-linux_192x192.png",   dest = "/usr/share/icons/hicolor/192x192/apps/sniffnet.png",   mode = "644" },
    { source = "resources/icons/sniffnet-linux_256x256.png",   dest = "/usr/share/icons/hicolor/256x256/apps/sniffnet.png",   mode = "644" },
    { source = "resources/icons/sniffnet-linux_384x384.png",   dest = "/usr/share/icons/hicolor/384x384/apps/sniffnet.png",   mode = "644" },
    { source = "resources/icons/sniffnet-linux_512x512.png",   dest = "/usr/share/icons/hicolor/512x512/apps/sniffnet.png",   mode = "644" },
    { source = "resources/icons/sniffnet-linux_1024x1024.png", dest = "/usr/share/icons/hicolor/1024x1024/apps/sniffnet.png", mode = "644" }
]

#───────────────────────────────────────────────────────────────────────────────────────────────────────────────────────

[package.metadata.bundle]
identifier = "gyulyvgc.sniffnet"
<<<<<<< HEAD
icon = [
    "resources/icons/sniffnet-macos.icns"
]
=======
icon = ["./resources/logos/icon_macos.icns"]
>>>>>>> a9e713c0

#═══════════════════════════════════════════════════════════════════════════════════════════════════════════════════════

[profile.release]
opt-level = 3
lto = true
strip = true

#═══════════════════════════════════════════════════════════════════════════════════════════════════════════════════════

[dependencies]
pcap = "1.0.0"
etherparse = "0.13.0"
chrono = { version = "0.4.24", default_features = false, features = ["clock"] }
thousands = "0.2.0"
indexmap = "1.9.3"
plotters = { version = "0.3.4", default_features = false, features = ["area_series"] }
iced = { version = "0.9.0", features = ["tokio", "svg"] }
iced_native = "0.10.3"
iced_lazy = "0.6.1"
plotters-iced = "0.8.0"
maxminddb = "0.23.0"
confy = "0.5.1"
serde = { version = "1.0.163", default_features = false, features = ["derive"] }
rodio = { version = "0.17.1", default_features = false, features = ["mp3"] }
reqwest = { version = "0.11.17", features = ["json", "blocking"] }
dns-lookup = "1.0.8"

#───────────────────────────────────────────────────────────────────────────────────────────────────────────────────────

[dev-dependencies]
rstest = "0.17.0"<|MERGE_RESOLUTION|>--- conflicted
+++ resolved
@@ -1,7 +1,6 @@
 [package]
-<<<<<<< HEAD
 name        = "sniffnet"
-version     = "1.1.4"
+version     = "1.2.0"
 authors     = [ "Giuliano Bellini" ]
 edition     = "2021"
 description = "Application to comfortably monitor your network traffic"
@@ -16,24 +15,11 @@
     "README.md",
     "CHANGELOG.md",
     "resources/countries_flags/**/*",
-    "resources/DB/GeoLite2-Country.mmdb",
+    "resources/DB/*",
     "resources/palettes/*",
     "resources/fonts/subset/*",
     "resources/sounds/*"
 ]
-=======
-name = "sniffnet"
-version = "1.2.0"
-authors = ["Giuliano Bellini"]
-edition = "2021"
-description = "Application to comfortably monitor your network traffic"
-readme = "README.md"
-repository = "https://github.com/GyulyVGC/sniffnet"
-license = "MIT OR Apache-2.0"
-keywords = ["filter", "network", "packet", "sniffer", "gui"]
-categories = ["visualization", "gui", "network-programming"]
-include = ["src/**/*", "LICENSE-*", "README.md", "CHANGELOG.md", "resources/countries_flags/**/*", "resources/DB/*", "resources/palettes/*", "resources/fonts/subset/*", "resources/sounds/*"]
->>>>>>> a9e713c0
 
 #═══════════════════════════════════════════════════════════════════════════════════════════════════════════════════════
 
@@ -90,14 +76,11 @@
 #───────────────────────────────────────────────────────────────────────────────────────────────────────────────────────
 
 [package.metadata.bundle]
+name = "Sniffnet"
 identifier = "gyulyvgc.sniffnet"
-<<<<<<< HEAD
 icon = [
     "resources/icons/sniffnet-macos.icns"
 ]
-=======
-icon = ["./resources/logos/icon_macos.icns"]
->>>>>>> a9e713c0
 
 #═══════════════════════════════════════════════════════════════════════════════════════════════════════════════════════
 
