//! Module defining the `Colors` struct, which defines the colors in use in the GUI.

use iced::Color;
use plotters::style::RGBColor;
use serde::{Deserialize, Serialize};
use std::hash::{Hash, Hasher};

use super::color_remote::{color_hash, deserialize_color, serialize_color};
use crate::gui::styles::style_constants::{
    DAY_STYLE, DEEP_SEA_STYLE, MON_AMOUR_STYLE, NIGHT_STYLE,
};
use crate::StyleType;

/// Set of colors to apply to GUI
///
/// Best practices:
/// - `primary` should be a kind of neutral color
/// - `primary` and `buttons` should be similar colors
/// - `secondary` and `outgoing` should be complementary colors if possible
/// - `text_headers` should be black or white and must have a strong contrast with `secondary`
/// - `text_body` should be black or white and must have a strong contrast with `primary`
#[derive(Debug, PartialEq, Clone, Deserialize, Serialize)]
pub struct Palette {
    /// Main color of the GUI (background, hovered buttons, active tab)
    #[serde(
        deserialize_with = "deserialize_color",
        serialize_with = "serialize_color"
    )]
    pub primary: Color,
    /// Secondary color of the GUI (incoming connections, header, footer, buttons' borders, radio selection)
    #[serde(
        deserialize_with = "deserialize_color",
        serialize_with = "serialize_color"
    )]
    pub secondary: Color,
    /// Color of outgoing connections
    #[serde(
        deserialize_with = "deserialize_color",
        serialize_with = "serialize_color"
    )]
    pub outgoing: Color,
    /// Color of active buttons (when not hovered) and inactive tabs
    #[serde(
        deserialize_with = "deserialize_color",
        serialize_with = "serialize_color"
    )]
    pub buttons: Color,
    /// Color of header and footer text
    #[serde(
        deserialize_with = "deserialize_color",
        serialize_with = "serialize_color"
    )]
    pub text_headers: Color,
    /// Color of body and buttons text
    #[serde(
        deserialize_with = "deserialize_color",
        serialize_with = "serialize_color"
    )]
    pub text_body: Color,
<<<<<<< HEAD
    /// Color of round container borders and scrollbar borders
    #[serde(
        deserialize_with = "deserialize_color",
        serialize_with = "serialize_color"
    )]
    pub round_borders: Color,
    /// Color of round containers
    #[serde(
        deserialize_with = "deserialize_color",
        serialize_with = "serialize_color"
    )]
    pub round_containers: Color,
=======
>>>>>>> 3b362897
}

pub fn get_colors(style: &StyleType) -> &Palette {
    match style {
<<<<<<< HEAD
        StyleType::Night => &NIGHT_STYLE,
        StyleType::Day => &DAY_STYLE,
        StyleType::DeepSea => &DEEP_SEA_STYLE,
        StyleType::MonAmour => &MON_AMOUR_STYLE,
        StyleType::Custom(style) => &style.palette.base,
=======
        StyleType::Night => NIGHT_STYLE,
        StyleType::Day => DAY_STYLE,
        StyleType::DeepSea => DEEP_SEA_STYLE,
        StyleType::MonAmour => MON_AMOUR_STYLE,
        StyleType::Custom(style) => style.to_palette(),
>>>>>>> 3b362897
    }
}

pub fn to_rgb_color(color: Color) -> RGBColor {
    #[allow(clippy::cast_possible_truncation, clippy::cast_sign_loss)]
    if color.r <= 1.0
        && color.r >= 0.0
        && color.g <= 1.0
        && color.g >= 0.0
        && color.b <= 1.0
        && color.b >= 0.0
    {
        RGBColor(
            (color.r * 255.0) as u8,
            (color.g * 255.0) as u8,
            (color.b * 255.0) as u8,
        )
    } else {
        RGBColor(0, 0, 0) // Black
    }
}

/// Returns the average of two colors; color intensity is fixed to 100%
pub fn mix_colors(color_1: Color, color_2: Color) -> Color {
    Color {
        r: (color_1.r + color_2.r) / 2.0,
        g: (color_1.g + color_2.g) / 2.0,
        b: (color_1.b + color_2.b) / 2.0,
        a: 1.0,
    }
}

impl Default for Palette {
    fn default() -> Self {
        get_colors(&StyleType::Night).clone()
    }
}

impl Hash for Palette {
    fn hash<H: Hasher>(&self, state: &mut H) {
        // NOTE: Destructuring Palette here is useful in case the struct gains new fields.
        // Rust will helpfully fail to compile due to missing fields.
        let Palette {
            primary,
            secondary,
            buttons,
            outgoing,
            text_headers,
            text_body,
            round_borders,
            round_containers,
        } = self;

        color_hash(*primary, state);
        color_hash(*secondary, state);
        color_hash(*buttons, state);
        color_hash(*outgoing, state);
        color_hash(*text_headers, state);
        color_hash(*text_body, state);
        color_hash(*round_borders, state);
        color_hash(*round_containers, state);
    }
}

/// Extension colors for custom themes.
// NOTE: The purpose of this type is primarily to avoid modifying the existing [Palette].
#[derive(Debug, PartialEq, Clone, Deserialize, Serialize)]
pub struct PaletteExtension {
    /// Color of favorites star
    #[serde(
        deserialize_with = "deserialize_color",
        serialize_with = "serialize_color"
    )]
    pub starred: Color,
    /// Badge alpha channel
    pub badge_alpha: f32,
    /// Color mixing for charts
    pub color_mix_chart: f64,
}

impl Hash for PaletteExtension {
    fn hash<H: Hasher>(&self, state: &mut H) {
        color_hash(self.starred, state);
        // f32::NAN is 0i32 when casted using `as`.
        let alpha: i32 = (self.badge_alpha * 1000.0).trunc() as i32;
        alpha.hash(state);
        let color_mix: i32 = (self.color_mix_chart * 1000.0).trunc() as i32;
        color_mix.hash(state)
    }
}<|MERGE_RESOLUTION|>--- conflicted
+++ resolved
@@ -2,10 +2,7 @@
 
 use iced::Color;
 use plotters::style::RGBColor;
-use serde::{Deserialize, Serialize};
-use std::hash::{Hash, Hasher};
 
-use super::color_remote::{color_hash, deserialize_color, serialize_color};
 use crate::gui::styles::style_constants::{
     DAY_STYLE, DEEP_SEA_STYLE, MON_AMOUR_STYLE, NIGHT_STYLE,
 };
@@ -19,76 +16,28 @@
 /// - `secondary` and `outgoing` should be complementary colors if possible
 /// - `text_headers` should be black or white and must have a strong contrast with `secondary`
 /// - `text_body` should be black or white and must have a strong contrast with `primary`
-#[derive(Debug, PartialEq, Clone, Deserialize, Serialize)]
 pub struct Palette {
     /// Main color of the GUI (background, hovered buttons, active tab)
-    #[serde(
-        deserialize_with = "deserialize_color",
-        serialize_with = "serialize_color"
-    )]
     pub primary: Color,
     /// Secondary color of the GUI (incoming connections, header, footer, buttons' borders, radio selection)
-    #[serde(
-        deserialize_with = "deserialize_color",
-        serialize_with = "serialize_color"
-    )]
     pub secondary: Color,
     /// Color of outgoing connections
-    #[serde(
-        deserialize_with = "deserialize_color",
-        serialize_with = "serialize_color"
-    )]
     pub outgoing: Color,
     /// Color of active buttons (when not hovered) and inactive tabs
-    #[serde(
-        deserialize_with = "deserialize_color",
-        serialize_with = "serialize_color"
-    )]
     pub buttons: Color,
     /// Color of header and footer text
-    #[serde(
-        deserialize_with = "deserialize_color",
-        serialize_with = "serialize_color"
-    )]
     pub text_headers: Color,
     /// Color of body and buttons text
-    #[serde(
-        deserialize_with = "deserialize_color",
-        serialize_with = "serialize_color"
-    )]
     pub text_body: Color,
-<<<<<<< HEAD
-    /// Color of round container borders and scrollbar borders
-    #[serde(
-        deserialize_with = "deserialize_color",
-        serialize_with = "serialize_color"
-    )]
-    pub round_borders: Color,
-    /// Color of round containers
-    #[serde(
-        deserialize_with = "deserialize_color",
-        serialize_with = "serialize_color"
-    )]
-    pub round_containers: Color,
-=======
->>>>>>> 3b362897
 }
 
-pub fn get_colors(style: &StyleType) -> &Palette {
+pub fn get_colors(style: StyleType) -> Palette {
     match style {
-<<<<<<< HEAD
-        StyleType::Night => &NIGHT_STYLE,
-        StyleType::Day => &DAY_STYLE,
-        StyleType::DeepSea => &DEEP_SEA_STYLE,
-        StyleType::MonAmour => &MON_AMOUR_STYLE,
-        StyleType::Custom(style) => &style.palette.base,
-=======
         StyleType::Night => NIGHT_STYLE,
         StyleType::Day => DAY_STYLE,
         StyleType::DeepSea => DEEP_SEA_STYLE,
         StyleType::MonAmour => MON_AMOUR_STYLE,
         StyleType::Custom(style) => style.to_palette(),
->>>>>>> 3b362897
     }
 }
 
@@ -123,59 +72,6 @@
 
 impl Default for Palette {
     fn default() -> Self {
-        get_colors(&StyleType::Night).clone()
-    }
-}
-
-impl Hash for Palette {
-    fn hash<H: Hasher>(&self, state: &mut H) {
-        // NOTE: Destructuring Palette here is useful in case the struct gains new fields.
-        // Rust will helpfully fail to compile due to missing fields.
-        let Palette {
-            primary,
-            secondary,
-            buttons,
-            outgoing,
-            text_headers,
-            text_body,
-            round_borders,
-            round_containers,
-        } = self;
-
-        color_hash(*primary, state);
-        color_hash(*secondary, state);
-        color_hash(*buttons, state);
-        color_hash(*outgoing, state);
-        color_hash(*text_headers, state);
-        color_hash(*text_body, state);
-        color_hash(*round_borders, state);
-        color_hash(*round_containers, state);
-    }
-}
-
-/// Extension colors for custom themes.
-// NOTE: The purpose of this type is primarily to avoid modifying the existing [Palette].
-#[derive(Debug, PartialEq, Clone, Deserialize, Serialize)]
-pub struct PaletteExtension {
-    /// Color of favorites star
-    #[serde(
-        deserialize_with = "deserialize_color",
-        serialize_with = "serialize_color"
-    )]
-    pub starred: Color,
-    /// Badge alpha channel
-    pub badge_alpha: f32,
-    /// Color mixing for charts
-    pub color_mix_chart: f64,
-}
-
-impl Hash for PaletteExtension {
-    fn hash<H: Hasher>(&self, state: &mut H) {
-        color_hash(self.starred, state);
-        // f32::NAN is 0i32 when casted using `as`.
-        let alpha: i32 = (self.badge_alpha * 1000.0).trunc() as i32;
-        alpha.hash(state);
-        let color_mix: i32 = (self.color_mix_chart * 1000.0).trunc() as i32;
-        color_mix.hash(state)
+        get_colors(StyleType::Night)
     }
 }