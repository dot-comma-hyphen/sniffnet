--- conflicted
+++ resolved
@@ -64,13 +64,8 @@
 
     fn view(&self) -> Element<Message, Renderer<StyleType>> {
         let status = *self.status_pair.0.lock().unwrap();
-<<<<<<< HEAD
-        let style = &self.style;
-        let font = get_font(style);
-=======
         let font = get_font(self.style);
         let font_headers = get_font_headers(self.style);
->>>>>>> 3b362897
 
         let header = match status {
             Status::Init => header(
