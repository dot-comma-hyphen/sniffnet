--- conflicted
+++ resolved
@@ -2,8 +2,6 @@
 //!
 //! It contains elements to display traffic statistics: chart, detailed connections data
 //! and overall statistics about the filtered traffic.
-
-use std::sync::Arc;
 
 use iced::alignment::{Horizontal, Vertical};
 use iced::widget::scrollable::Direction;
@@ -49,14 +47,9 @@
 use crate::{AppProtocol, ChartType, Language, RunningPage, StyleType};
 
 /// Computes the body of gui overview page
-<<<<<<< HEAD
-pub fn overview_page(sniffer: &Sniffer) -> Container<Message> {
-    let font = get_font(&sniffer.style);
-=======
 pub fn overview_page(sniffer: &Sniffer) -> Container<Message, Renderer<StyleType>> {
     let font = get_font(sniffer.style);
     let font_headers = get_font_headers(sniffer.style);
->>>>>>> 3b362897
 
     let mut body = Column::new();
     let mut tab_and_body = Column::new().height(Length::Fill);
@@ -79,11 +72,7 @@
                 body = body_no_observed(
                     sniffer.filters,
                     observed,
-<<<<<<< HEAD
-                    &sniffer.style,
-=======
                     font,
->>>>>>> 3b362897
                     sniffer.language,
                     &sniffer.waiting,
                 );
@@ -92,71 +81,19 @@
                 //observed > filtered > 0 || observed = filtered > 0
                 let tabs = get_pages_tabs(
                     RunningPage::Overview,
-<<<<<<< HEAD
-                    &sniffer.style,
-=======
                     font,
                     font_headers,
->>>>>>> 3b362897
                     sniffer.language,
                     sniffer.unread_notifications,
                 );
                 tab_and_body = tab_and_body.push(tabs);
 
-<<<<<<< HEAD
-                let mut chart_info_string = String::from("(");
-                chart_info_string.push_str(
-                    if sniffer.traffic_chart.chart_type.eq(&ChartType::Packets) {
-                        packets_chart_translation(sniffer.language)
-                    } else {
-                        bytes_chart_translation(sniffer.language)
-                    },
-                );
-                chart_info_string.push(')');
-                let col_chart = Container::new(
-                    Column::new()
-                        .align_items(Alignment::Center)
-                        .push(
-                            Row::new()
-                                .padding([10, 0, 15, 0])
-                                .spacing(10)
-                                .align_items(Alignment::Center)
-                                .push(
-                                    traffic_rate_translation(sniffer.language)
-                                        .font(font)
-                                        .style(StyleTuple(
-                                            Arc::clone(&sniffer.style),
-                                            ElementType::Title,
-                                        ))
-                                        .size(FONT_SIZE_TITLE),
-                                )
-                                .push(
-                                    Text::new(chart_info_string)
-                                        .style(StyleTuple(
-                                            Arc::clone(&sniffer.style),
-                                            ElementType::Subtitle,
-                                        ))
-                                        .font(font),
-                                ),
-                        )
-                        .push(sniffer.traffic_chart.view()),
-                )
-                .width(Fill)
-                .align_x(Horizontal::Center)
-                .align_y(Vertical::Center)
-                .style(<StyleTuple as Into<iced::theme::Container>>::into(
-                    StyleTuple(Arc::clone(&sniffer.style), ElementType::BorderedRound),
-                ));
-
-                let col_info = lazy(
-=======
                 let container_chart = container_chart(sniffer, font);
 
                 let container_info = lazy(
->>>>>>> 3b362897
                     (
                         total,
-                        Arc::clone(&sniffer.style),
+                        sniffer.style,
                         sniffer.language,
                         sniffer.traffic_chart.chart_type,
                     ),
@@ -168,7 +105,7 @@
                     (
                         filtered,
                         num_favorites,
-                        Arc::clone(&sniffer.style),
+                        sniffer.style,
                         sniffer.language,
                         sniffer.traffic_chart.chart_type,
                     ),
@@ -184,25 +121,8 @@
                         Row::new()
                             .spacing(10)
                             .height(FillPortion(5))
-<<<<<<< HEAD
-                            .push(
-                                Container::new(col_info)
-                                    .width(Length::Fixed(400.0))
-                                    .padding([10, 5, 5, 5])
-                                    .height(Length::Fill)
-                                    .align_x(Horizontal::Center)
-                                    .style(<StyleTuple as Into<iced::theme::Container>>::into(
-                                        StyleTuple(
-                                            Arc::clone(&sniffer.style),
-                                            ElementType::BorderedRound,
-                                        ),
-                                    )),
-                            )
-                            .push(col_chart),
-=======
                             .push(container_info)
                             .push(container_chart),
->>>>>>> 3b362897
                     )
                     .push(container_report);
             }
@@ -217,15 +137,7 @@
         );
     }
 
-<<<<<<< HEAD
-    Container::new(Column::new().push(tab_and_body.push(body)))
-        .height(Length::Fill)
-        .style(<StyleTuple as Into<iced::theme::Container>>::into(
-            StyleTuple(Arc::clone(&sniffer.style), ElementType::Standard),
-        ))
-=======
     Container::new(Column::new().push(tab_and_body.push(body))).height(Length::Fill)
->>>>>>> 3b362897
 }
 
 fn body_no_packets(
@@ -267,11 +179,7 @@
 fn body_no_observed(
     filters: Filters,
     observed: u128,
-<<<<<<< HEAD
-    style: &Arc<StyleType>,
-=======
     font: Font,
->>>>>>> 3b362897
     language: Language,
     waiting: &str,
 ) -> Column<'static, Message, Renderer<StyleType>> {
@@ -328,40 +236,6 @@
 
     row_report = row_report
         .push(col_host)
-<<<<<<< HEAD
-        .push(
-            Rule::vertical(40).style(<StyleTuple as Into<iced::theme::Rule>>::into(StyleTuple(
-                Arc::clone(&sniffer.style),
-                ElementType::Standard,
-            ))),
-        )
-        .push(col_app);
-
-    Row::new().push(
-        Container::new(row_report)
-            .height(Length::Fill)
-            .width(Length::Fixed(1170.0))
-            .style(<StyleTuple as Into<iced::theme::Container>>::into(
-                StyleTuple(Arc::clone(&sniffer.style), ElementType::BorderedRound),
-            )),
-    )
-}
-
-fn col_host(width: f32, sniffer: &Sniffer) -> Column<'static, Message> {
-    let font = get_font(&sniffer.style);
-    let chart_type = sniffer.traffic_chart.chart_type;
-
-    let mut col_host = Column::new()
-        .width(Length::Fixed(width + 11.0))
-        .push(
-            Text::new(host_translation(sniffer.language))
-                .font(font)
-                .style(StyleTuple(Arc::clone(&sniffer.style), ElementType::Title))
-                .size(FONT_SIZE_TITLE),
-        )
-        .push(vertical_space(Length::Fixed(10.0)));
-
-=======
         .push(Rule::vertical(40))
         .push(col_app);
 
@@ -376,7 +250,6 @@
     let font = get_font(sniffer.style);
     let chart_type = sniffer.traffic_chart.chart_type;
 
->>>>>>> 3b362897
     let mut scroll_host = Column::new()
         .width(Length::Fixed(width))
         .align_items(Alignment::Center);
@@ -390,43 +263,7 @@
             &data_info_host.data_info,
         );
 
-<<<<<<< HEAD
-        let star_button = button(
-            Text::new('g'.to_string())
-                .font(ICONS)
-                .size(20)
-                .horizontal_alignment(Horizontal::Center)
-                .vertical_alignment(Vertical::Center),
-        )
-        .padding(0)
-        .height(Length::Fixed(FLAGS_WIDTH_BIG * 0.75))
-        .width(Length::Fixed(FLAGS_WIDTH_BIG))
-        .style(
-            StyleTuple(
-                Arc::clone(&sniffer.style),
-                if data_info_host.is_favorite {
-                    ElementType::Starred
-                } else {
-                    ElementType::NotStarred
-                },
-            )
-            .into(),
-        )
-        .on_press(Message::AddOrRemoveFavorite(
-            host.clone(),
-            !data_info_host.is_favorite,
-        ));
-
-        // normalize smaller values
-        if incoming_bar_len > 0.0 && incoming_bar_len < 3.0 {
-            incoming_bar_len = 3.0;
-        }
-        if outgoing_bar_len > 0.0 && outgoing_bar_len < 3.0 {
-            outgoing_bar_len = 3.0;
-        }
-=======
         let star_button = get_star_button(data_info_host.is_favorite, host.clone());
->>>>>>> 3b362897
 
         let host_bar = Column::new()
             .width(Length::Fixed(width))
@@ -457,30 +294,14 @@
                     .push(if incoming_bar_len > 0.0 {
                         Row::new()
                             .width(Length::Fixed(incoming_bar_len))
-<<<<<<< HEAD
-                            .push(Rule::horizontal(1).style(<StyleTuple as Into<
-                                iced::theme::Rule,
-                            >>::into(
-                                StyleTuple(Arc::clone(&sniffer.style), ElementType::Incoming),
-                            )))
-=======
                             .push(Rule::horizontal(1).style(RuleType::Incoming))
->>>>>>> 3b362897
                     } else {
                         Row::new()
                     })
                     .push(if outgoing_bar_len > 0.0 {
                         Row::new()
                             .width(Length::Fixed(outgoing_bar_len))
-<<<<<<< HEAD
-                            .push(Rule::horizontal(1).style(<StyleTuple as Into<
-                                iced::theme::Rule,
-                            >>::into(
-                                StyleTuple(Arc::clone(&sniffer.style), ElementType::Outgoing),
-                            )))
-=======
                             .push(Rule::horizontal(1).style(RuleType::Outgoing))
->>>>>>> 3b362897
                     } else {
                         Row::new()
                     }),
@@ -496,11 +317,7 @@
                 data_info_host.is_local,
                 data_info_host.traffic_type,
                 sniffer.language,
-<<<<<<< HEAD
-                &sniffer.style,
-=======
                 font,
->>>>>>> 3b362897
             ))
             .push(host_bar);
 
@@ -513,11 +330,7 @@
                     as_name: host.asn.name.clone(),
                     ..SearchParameters::default()
                 }))
-<<<<<<< HEAD
-                .style(StyleTuple(Arc::clone(&sniffer.style), ElementType::Neutral).into()),
-=======
                 .style(ButtonType::Neutral),
->>>>>>> 3b362897
         );
     }
 
@@ -529,22 +342,6 @@
         );
     }
 
-<<<<<<< HEAD
-    col_host = col_host.push(
-        Scrollable::new(Container::new(scroll_host).width(Length::Fill)).style(
-            <StyleTuple as Into<iced::theme::Scrollable>>::into(StyleTuple(
-                Arc::clone(&sniffer.style),
-                ElementType::Standard,
-            )),
-        ),
-    );
-
-    col_host
-}
-
-fn col_app(width: f32, sniffer: &Sniffer) -> Column<'static, Message> {
-    let font = get_font(&sniffer.style);
-=======
     Column::new()
         .width(Length::Fixed(width + 11.0))
         .push(
@@ -562,7 +359,6 @@
 
 fn col_app(width: f32, sniffer: &Sniffer) -> Column<'static, Message, Renderer<StyleType>> {
     let font = get_font(sniffer.style);
->>>>>>> 3b362897
     let chart_type = sniffer.traffic_chart.chart_type;
 
     let mut col_app = Column::new()
@@ -570,11 +366,7 @@
         .push(
             Text::new(application_protocol_translation(sniffer.language))
                 .font(font)
-<<<<<<< HEAD
-                .style(StyleTuple(Arc::clone(&sniffer.style), ElementType::Title))
-=======
                 .style(TextType::Title)
->>>>>>> 3b362897
                 .size(FONT_SIZE_TITLE),
         )
         .push(vertical_space(Length::Fixed(10.0)));
@@ -618,30 +410,14 @@
                     .push(if incoming_bar_len > 0.0 {
                         Row::new()
                             .width(Length::Fixed(incoming_bar_len))
-<<<<<<< HEAD
-                            .push(Rule::horizontal(1).style(<StyleTuple as Into<
-                                iced::theme::Rule,
-                            >>::into(
-                                StyleTuple(Arc::clone(&sniffer.style), ElementType::Incoming),
-                            )))
-=======
                             .push(Rule::horizontal(1).style(RuleType::Incoming))
->>>>>>> 3b362897
                     } else {
                         Row::new()
                     })
                     .push(if outgoing_bar_len > 0.0 {
                         Row::new()
                             .width(Length::Fixed(outgoing_bar_len))
-<<<<<<< HEAD
-                            .push(Rule::horizontal(1).style(<StyleTuple as Into<
-                                iced::theme::Rule,
-                            >>::into(
-                                StyleTuple(Arc::clone(&sniffer.style), ElementType::Outgoing),
-                            )))
-=======
                             .push(Rule::horizontal(1).style(RuleType::Outgoing))
->>>>>>> 3b362897
                     } else {
                         Row::new()
                     }),
@@ -654,25 +430,12 @@
                     app: format!("{app:?}"),
                     ..SearchParameters::default()
                 }))
-<<<<<<< HEAD
-                .style(StyleTuple(Arc::clone(&sniffer.style), ElementType::Neutral).into()),
-        );
-    }
-    col_app = col_app.push(
-        Scrollable::new(Container::new(scroll_app).width(Length::Fill)).style(
-            <StyleTuple as Into<iced::theme::Scrollable>>::into(StyleTuple(
-                Arc::clone(&sniffer.style),
-                ElementType::Standard,
-            )),
-        ),
-=======
                 .style(ButtonType::Neutral),
         );
     }
     col_app = col_app.push(
         Scrollable::new(Container::new(scroll_app).width(Length::Fill))
             .direction(Direction::Vertical(ScrollbarType::properties())),
->>>>>>> 3b362897
     );
 
     col_app
@@ -683,38 +446,17 @@
     filtered: u128,
     dropped: u32,
     sniffer: &Sniffer,
-<<<<<<< HEAD
-) -> Column<'static, Message> {
-    let font = get_font(&sniffer.style);
-=======
 ) -> Container<'static, Message, Renderer<StyleType>> {
     let font = get_font(sniffer.style);
->>>>>>> 3b362897
     let filtered_bytes =
         sniffer.runtime_data.tot_sent_bytes + sniffer.runtime_data.tot_received_bytes;
     let all_bytes = sniffer.runtime_data.all_bytes;
 
-<<<<<<< HEAD
-    let col_device_filters = col_device_filters(
-        sniffer.language,
-        &sniffer.style,
-        &sniffer.filters,
-        &sniffer.device,
-    );
-
-    let col_data_representation = col_data_representation(
-        sniffer.language,
-        font,
-        &sniffer.style,
-        sniffer.traffic_chart.chart_type,
-    );
-=======
     let col_device_filters =
         col_device_filters(sniffer.language, font, sniffer.filters, &sniffer.device);
 
     let col_data_representation =
         col_data_representation(sniffer.language, font, sniffer.traffic_chart.chart_type);
->>>>>>> 3b362897
 
     let col_bytes_packets = col_bytes_packets(
         sniffer.language,
@@ -723,11 +465,7 @@
         filtered,
         all_bytes,
         filtered_bytes,
-<<<<<<< HEAD
-        &sniffer.style,
-=======
         font,
->>>>>>> 3b362897
     );
 
     let content = Column::new()
@@ -738,39 +476,12 @@
                 .height(Length::Fixed(120.0))
                 .push(
                     Scrollable::new(col_device_filters)
-<<<<<<< HEAD
-                        .width(Length::FillPortion(1))
-                        .style(<StyleTuple as Into<iced::theme::Scrollable>>::into(
-                            StyleTuple(Arc::clone(&sniffer.style), ElementType::Standard),
-                        )),
-                )
-                .push(
-                    Rule::vertical(25).style(<StyleTuple as Into<iced::theme::Rule>>::into(
-                        StyleTuple(Arc::clone(&sniffer.style), ElementType::Standard),
-                    )),
-=======
                         .width(Length::Fill)
                         .direction(Direction::Vertical(ScrollbarType::properties())),
->>>>>>> 3b362897
                 )
                 .push(Rule::vertical(25))
                 .push(col_data_representation),
         )
-<<<<<<< HEAD
-        .push(
-            Rule::horizontal(25).style(<StyleTuple as Into<iced::theme::Rule>>::into(StyleTuple(
-                Arc::clone(&sniffer.style),
-                ElementType::Standard,
-            ))),
-        )
-        .push(
-            Scrollable::new(col_bytes_packets)
-                .width(Length::Fill)
-                .style(<StyleTuple as Into<iced::theme::Scrollable>>::into(
-                    StyleTuple(Arc::clone(&sniffer.style), ElementType::Standard),
-                )),
-        )
-=======
         .push(Rule::horizontal(25))
         .push(
             Scrollable::new(col_bytes_packets)
@@ -824,18 +535,12 @@
     .align_x(Horizontal::Center)
     .align_y(Vertical::Center)
     .style(ContainerType::BorderedRound)
->>>>>>> 3b362897
 }
 
 fn col_device_filters(
     language: Language,
-<<<<<<< HEAD
-    style: &Arc<StyleType>,
-    filters: &Filters,
-=======
     font: Font,
     filters: Filters,
->>>>>>> 3b362897
     device: &MyDevice,
 ) -> Column<'static, Message, Renderer<StyleType>> {
     #[cfg(not(target_os = "windows"))]
@@ -846,21 +551,12 @@
     let adapter_info = device.desc.as_ref().unwrap_or(adapter_name);
 
     Column::new()
-<<<<<<< HEAD
-        .push(
-            Text::new(format!("{}:", network_adapter_translation(language),))
-                .font(font)
-                .style(StyleTuple(Arc::clone(style), ElementType::Subtitle)),
-        )
-        .push(Text::new(format!("   {adapter_info}",)).font(font))
-=======
         .width(Length::FillPortion(1))
         .push(TextType::highlighted_subtitle_with_desc(
             network_adapter_translation(language),
             adapter_info,
             font,
         ))
->>>>>>> 3b362897
         .push(vertical_space(15))
         .push(get_active_filters_col(filters, language, font))
 }
@@ -868,21 +564,13 @@
 fn col_data_representation(
     language: Language,
     font: Font,
-<<<<<<< HEAD
-    style: &Arc<StyleType>,
-=======
->>>>>>> 3b362897
     chart_type: ChartType,
 ) -> Column<'static, Message, Renderer<StyleType>> {
     Column::new()
         .width(Length::FillPortion(1))
         .push(
             Text::new(format!("{}:", data_representation_translation(language)))
-<<<<<<< HEAD
-                .style(StyleTuple(Arc::clone(style), ElementType::Subtitle))
-=======
                 .style(TextType::Subtitle)
->>>>>>> 3b362897
                 .font(font),
         )
         .push(chart_radios(chart_type, font, language))
@@ -895,14 +583,8 @@
     filtered: u128,
     all_bytes: u128,
     filtered_bytes: u128,
-<<<<<<< HEAD
-    style: &Arc<StyleType>,
-) -> Column<'static, Message> {
-    let font = get_font(style);
-=======
     font: Font,
 ) -> Column<'static, Message, Renderer<StyleType>> {
->>>>>>> 3b362897
     let dropped_val = if dropped > 0 {
         format!(
             "{} {}",
@@ -924,59 +606,6 @@
 
     Column::new()
         .spacing(15)
-<<<<<<< HEAD
-        .push(
-            Column::new()
-                .push(
-                    Text::new(format!("{}:", filtered_bytes_translation(language)))
-                        .style(StyleTuple(Arc::clone(style), ElementType::Subtitle))
-                        .font(font),
-                )
-                .push(
-                    if dropped > 0 {
-                        Text::new(format!(
-                            "   {}",
-                            &get_formatted_bytes_string_with_b(filtered_bytes)
-                        ))
-                    } else {
-                        Text::new(format!(
-                            "   {} {}",
-                            &get_formatted_bytes_string_with_b(filtered_bytes),
-                            of_total_translation(
-                                language,
-                                &get_percentage_string(all_bytes, filtered_bytes)
-                            )
-                        ))
-                    }
-                    .font(font),
-                ),
-        )
-        .push(
-            Column::new()
-                .push(
-                    Text::new(format!("{}:", filtered_packets_translation(language)))
-                        .style(StyleTuple(Arc::clone(style), ElementType::Subtitle))
-                        .font(font),
-                )
-                .push(
-                    Text::new(format!(
-                        "   {} {}",
-                        filtered,
-                        of_total_translation(language, &get_percentage_string(total, filtered))
-                    ))
-                    .font(font),
-                ),
-        )
-        .push(
-            Column::new()
-                .push(
-                    Text::new(format!("{}:", dropped_packets_translation(language)))
-                        .style(StyleTuple(Arc::clone(style), ElementType::Subtitle))
-                        .font(font),
-                )
-                .push(Text::new(dropped_val).font(font)),
-        )
-=======
         .push(TextType::highlighted_subtitle_with_desc(
             filtered_bytes_translation(language),
             &bytes_value,
@@ -996,7 +625,6 @@
             &dropped_val,
             font,
         ))
->>>>>>> 3b362897
 }
 
 fn get_bars_length(
