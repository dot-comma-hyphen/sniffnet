//! Module defining the run page of the application.
//!
//! It contains elements to display traffic statistics: chart, detailed connections data
//! and overall statistics about the filtered traffic.

use std::sync::Arc;

use iced::alignment::{Horizontal, Vertical};
use iced::widget::{button, vertical_space, Column, Container, Row, Scrollable, Text};
use iced::Length::{Fill, FillPortion};
use iced::{Alignment, Font, Length};
use iced_lazy::lazy;
use iced_native::widget::{horizontal_space, Rule};

use crate::countries::country_utils::get_flag_tooltip;
use crate::countries::flags_pictures::FLAGS_WIDTH_BIG;
use crate::gui::components::radio::chart_radios;
use crate::gui::components::tab::get_pages_tabs;
use crate::gui::styles::style_constants::{get_font, FONT_SIZE_TITLE, ICONS};
use crate::gui::styles::types::element_type::ElementType;
use crate::gui::styles::types::style_tuple::StyleTuple;
use crate::gui::types::message::Message;
use crate::gui::types::sniffer::Sniffer;
use crate::networking::types::data_info::DataInfo;
use crate::networking::types::filters::Filters;
use crate::networking::types::my_device::MyDevice;
use crate::networking::types::search_parameters::SearchParameters;
use crate::report::get_report_entries::{get_app_entries, get_host_entries};
use crate::translations::translations::{
    application_protocol_translation, bytes_chart_translation, error_translation,
    filtered_bytes_translation, filtered_packets_translation, network_adapter_translation,
    no_addresses_translation, none_translation, of_total_translation, packets_chart_translation,
    some_observed_translation, traffic_rate_translation, waiting_translation,
};
use crate::translations::translations_2::{
    data_representation_translation, dropped_packets_translation, host_translation,
    only_top_30_hosts_translation,
};
use crate::utils::formatted_strings::{
    get_active_filters_col, get_formatted_bytes_string_with_b, get_percentage_string,
};
use crate::{AppProtocol, ChartType, Language, RunningPage, StyleType};

/// Computes the body of gui overview page
pub fn overview_page(sniffer: &Sniffer) -> Container<Message> {
    let font = get_font(&sniffer.style);

    let mut body = Column::new();
    let mut tab_and_body = Column::new().height(Length::Fill);

    if sniffer.pcap_error.is_none() {
        // NO pcap error detected
        let observed = sniffer.runtime_data.all_packets;
        let filtered =
            sniffer.runtime_data.tot_sent_packets + sniffer.runtime_data.tot_received_packets;
        let dropped = sniffer.runtime_data.dropped_packets;
        let total = observed + u128::from(dropped);

        match (observed, filtered) {
            (0, 0) => {
                //no packets observed at all
                body = body_no_packets(&sniffer.device, font, sniffer.language, &sniffer.waiting);
            }
            (observed, 0) => {
                //no packets have been filtered but some have been observed
                body = body_no_observed(
                    &sniffer.filters,
                    observed,
                    sniffer.style,
                    sniffer.language,
                    &sniffer.waiting,
                );
            }
            (_observed, filtered) => {
                //observed > filtered > 0 || observed = filtered > 0
                let tabs = get_pages_tabs(
                    [
                        RunningPage::Overview,
                        RunningPage::Inspect,
                        RunningPage::Notifications,
                    ],
                    &["d ", "5 ", "7 "],
                    &[
                        Message::TickInit,
                        Message::ChangeRunningPage(RunningPage::Inspect),
                        Message::ChangeRunningPage(RunningPage::Notifications),
                    ],
                    RunningPage::Overview,
                    &sniffer.style,
                    sniffer.language,
                    sniffer.unread_notifications,
                );
                tab_and_body = tab_and_body.push(tabs);

                let mut chart_info_string = String::from("(");
                chart_info_string.push_str(
                    if sniffer.traffic_chart.chart_type.eq(&ChartType::Packets) {
                        packets_chart_translation(sniffer.language)
                    } else {
                        bytes_chart_translation(sniffer.language)
                    },
                );
                chart_info_string.push(')');
                let col_chart = Container::new(
                    Column::new()
                        .align_items(Alignment::Center)
                        .push(
                            Row::new()
                                .padding([10, 0, 15, 0])
                                .spacing(10)
                                .align_items(Alignment::Center)
                                .push(
                                    traffic_rate_translation(sniffer.language)
                                        .font(font)
                                        .style(StyleTuple(sniffer.style, ElementType::Title))
                                        .size(FONT_SIZE_TITLE),
                                )
                                .push(
                                    Text::new(chart_info_string)
                                        .style(StyleTuple(sniffer.style, ElementType::Subtitle))
                                        .font(font),
                                ),
                        )
                        .push(sniffer.traffic_chart.view()),
                )
                .width(Fill)
                .align_x(Horizontal::Center)
                .align_y(Vertical::Center)
                .style(<StyleTuple as Into<iced::theme::Container>>::into(
                    StyleTuple(Arc::clone(&sniffer.style), ElementType::BorderedRound),
                ));

                let col_info = lazy(
                    (
                        total,
                        Arc::clone(&sniffer.style),
                        sniffer.language,
                        sniffer.traffic_chart.chart_type,
                    ),
                    move |_| lazy_col_info(total, filtered, dropped, sniffer),
                );

                let num_favorites = sniffer.info_traffic.lock().unwrap().favorite_hosts.len();
                let row_report = lazy(
                    (
                        filtered,
                        num_favorites,
                        Arc::clone(&sniffer.style),
                        sniffer.language,
                        sniffer.traffic_chart.chart_type,
                    ),
                    move |_| lazy_row_report(sniffer),
                );

                body = body
                    .width(Length::Fill)
                    .padding(10)
                    .spacing(10)
                    .align_items(Alignment::Center)
                    .push(
                        Row::new()
                            .spacing(10)
                            .height(FillPortion(5))
                            .push(
                                Container::new(col_info)
                                    .width(Length::Fixed(400.0))
                                    .padding([10, 5, 5, 5])
                                    .height(Length::Fill)
                                    .align_x(Horizontal::Center)
                                    .style(<StyleTuple as Into<iced::theme::Container>>::into(
                                        StyleTuple(
                                            Arc::clone(&sniffer.style),
                                            ElementType::BorderedRound,
                                        ),
                                    )),
                            )
                            .push(col_chart),
                    )
                    .push(
                        Container::new(row_report)
                            .align_x(Horizontal::Center)
                            .height(FillPortion(4)),
                    );
            }
        }
    } else {
        // pcap threw an ERROR!
        body = body_pcap_error(
            sniffer.pcap_error.as_ref().unwrap(),
            &sniffer.waiting,
            sniffer.language,
            font,
        );
    }

    Container::new(Column::new().push(tab_and_body.push(body)))
        .height(Length::Fill)
        .style(<StyleTuple as Into<iced::theme::Container>>::into(
            StyleTuple(Arc::clone(&sniffer.style), ElementType::Standard),
        ))
}

fn body_no_packets(
    device: &MyDevice,
    font: Font,
    language: Language,
    waiting: &str,
) -> Column<'static, Message> {
    let adapter_name = device.name.clone();
    let (icon_text, nothing_to_see_text) = if device.addresses.lock().unwrap().is_empty() {
        (
            Text::new('T'.to_string()).font(ICONS).size(60),
            no_addresses_translation(language, &adapter_name)
                .horizontal_alignment(Horizontal::Center)
                .font(font),
        )
    } else {
        (
            Text::new(waiting.len().to_string()).font(ICONS).size(60),
            waiting_translation(language, &adapter_name)
                .horizontal_alignment(Horizontal::Center)
                .font(font),
        )
    };

    Column::new()
        .width(Length::Fill)
        .padding(10)
        .spacing(10)
        .align_items(Alignment::Center)
        .push(vertical_space(FillPortion(1)))
        .push(icon_text)
        .push(vertical_space(Length::Fixed(15.0)))
        .push(nothing_to_see_text)
        .push(Text::new(waiting.to_owned()).font(font).size(50))
        .push(vertical_space(FillPortion(2)))
}

fn body_no_observed(
    filters: &Filters,
    observed: u128,
    style: StyleType,
    language: Language,
    waiting: &str,
) -> Column<'static, Message> {
    let font = get_font(style);

    let tot_packets_text = some_observed_translation(language, observed)
        .horizontal_alignment(Horizontal::Center)
        .font(font);

    Column::new()
        .width(Length::Fill)
        .padding(10)
        .spacing(10)
        .align_items(Alignment::Center)
        .push(vertical_space(FillPortion(1)))
        .push(Text::new('V'.to_string()).font(ICONS).size(60))
        .push(vertical_space(Length::Fixed(15.0)))
        .push(tot_packets_text)
        .push(get_active_filters_col(filters, language, style))
        .push(Text::new(waiting.to_owned()).font(font).size(50))
        .push(vertical_space(FillPortion(2)))
}

fn body_pcap_error(
    pcap_error: &str,
    waiting: &str,
    language: Language,
    font: Font,
) -> Column<'static, Message> {
    // let err_string = pcap_error.clone().unwrap();
    let error_text = error_translation(language, pcap_error)
        .horizontal_alignment(Horizontal::Center)
        .font(font);

    Column::new()
        .width(Length::Fill)
        .padding(10)
        .spacing(10)
        .align_items(Alignment::Center)
        .push(vertical_space(FillPortion(1)))
        .push(Text::new('U'.to_string()).font(ICONS).size(60))
        .push(vertical_space(Length::Fixed(15.0)))
        .push(error_text)
        .push(Text::new(waiting.to_owned()).font(font).size(50))
        .push(vertical_space(FillPortion(2)))
}

fn lazy_row_report(sniffer: &Sniffer) -> Row<'static, Message> {
    let mut row_report = Row::new()
        .padding(10)
        .height(Length::Fill)
        .width(Length::Fill);

    let col_host = col_host(840.0, sniffer);
    let col_app = col_app(250.0, sniffer);

    row_report = row_report
        .push(col_host)
        .push(
            Rule::vertical(40).style(<StyleTuple as Into<iced::theme::Rule>>::into(StyleTuple(
                Arc::clone(&sniffer.style),
                ElementType::Standard,
            ))),
        )
        .push(col_app);

    Row::new().push(
        Container::new(row_report)
            .height(Length::Fill)
            .width(Length::Fixed(1170.0))
            .style(<StyleTuple as Into<iced::theme::Container>>::into(
                StyleTuple(Arc::clone(&sniffer.style), ElementType::BorderedRound),
            )),
    )
}

fn col_host(width: f32, sniffer: &Sniffer) -> Column<'static, Message> {
    let font = get_font(&sniffer.style);
    let chart_type = sniffer.traffic_chart.chart_type;

    let mut col_host = Column::new()
        .width(Length::Fixed(width + 11.0))
        .push(
            Text::new(host_translation(sniffer.language))
                .font(font)
                .style(StyleTuple(sniffer.style, ElementType::Title))
                .size(FONT_SIZE_TITLE),
        )
        .push(vertical_space(Length::Fixed(10.0)));

    let mut scroll_host = Column::new()
        .width(Length::Fixed(width))
        .align_items(Alignment::Center);
    let entries = get_host_entries(&sniffer.info_traffic, chart_type);

    for (host, data_info_host) in &entries {
        let (mut incoming_bar_len, mut outgoing_bar_len) = get_bars_length(
            width * 0.86,
            chart_type,
            &entries.get(0).unwrap().1.data_info.clone(),
            &data_info_host.data_info,
        );

        let star_button = button(
            Text::new('g'.to_string())
                .font(ICONS)
                .size(20)
                .horizontal_alignment(Horizontal::Center)
                .vertical_alignment(Vertical::Center),
        )
        .padding(0)
        .height(Length::Fixed(FLAGS_WIDTH_BIG * 0.75))
        .width(Length::Fixed(FLAGS_WIDTH_BIG))
        .style(
            StyleTuple(
                Arc::clone(&sniffer.style),
                if data_info_host.is_favorite {
                    ElementType::Starred
                } else {
                    ElementType::NotStarred
                },
            )
            .into(),
        )
        .on_press(Message::AddOrRemoveFavorite(
            host.clone(),
            !data_info_host.is_favorite,
        ));

        // normalize smaller values
        if incoming_bar_len > 0.0 && incoming_bar_len < 3.0 {
            incoming_bar_len = 3.0;
        }
        if outgoing_bar_len > 0.0 && outgoing_bar_len < 3.0 {
            outgoing_bar_len = 3.0;
        }

        let host_bar = Column::new()
            .width(Length::Fixed(width))
            .spacing(1)
            .push(
                Row::new()
                    .push(Text::new(host.domain.clone()).font(font))
                    .push(
                        Text::new(if host.asn.name.is_empty() {
                            String::new()
                        } else {
                            format!(" - {}", host.asn.name)
                        })
                        .font(font),
                    )
                    .push(horizontal_space(Length::FillPortion(1)))
                    .push(
                        Text::new(if chart_type.eq(&ChartType::Packets) {
                            data_info_host.data_info.tot_packets().to_string()
                        } else {
                            get_formatted_bytes_string_with_b(data_info_host.data_info.tot_bytes())
                        })
                        .font(font),
                    ),
            )
            .push(
                Row::new()
                    .push(if incoming_bar_len > 0.0 {
                        Row::new()
                            .padding(0)
                            .width(Length::Fixed(incoming_bar_len))
                            .push(Rule::horizontal(1).style(<StyleTuple as Into<
                                iced::theme::Rule,
                            >>::into(
<<<<<<< HEAD
                                StyleTuple(Arc::clone(&sniffer.style), ElementType::Incoming),
                            ))),
                    )
                    .push(
=======
                                StyleTuple(sniffer.style, ElementType::Incoming),
                            )))
                    } else {
                        Row::new()
                    })
                    .push(if outgoing_bar_len > 0.0 {
>>>>>>> ec3c96f7
                        Row::new()
                            .padding(0)
                            .width(Length::Fixed(outgoing_bar_len))
                            .push(Rule::horizontal(1).style(<StyleTuple as Into<
                                iced::theme::Rule,
                            >>::into(
<<<<<<< HEAD
                                StyleTuple(Arc::clone(&sniffer.style), ElementType::Outgoing),
                            ))),
                    ),
=======
                                StyleTuple(sniffer.style, ElementType::Outgoing),
                            )))
                    } else {
                        Row::new()
                    }),
>>>>>>> ec3c96f7
            );

        let content = Row::new()
            .align_items(Alignment::Center)
            .spacing(5)
            .push(star_button)
            .push(get_flag_tooltip(
                host.country,
                FLAGS_WIDTH_BIG,
                data_info_host.is_local,
                data_info_host.traffic_type,
                sniffer.language,
                &sniffer.style,
            ))
            .push(host_bar);

        scroll_host = scroll_host.push(
            button(content)
                .padding([5, 15, 5, 10])
                .on_press(Message::Search(SearchParameters {
                    domain: host.domain.clone(),
                    country: host.country.to_string().clone(),
                    as_name: host.asn.name.clone(),
                    ..SearchParameters::default()
                }))
                .style(StyleTuple(Arc::clone(&sniffer.style), ElementType::Neutral).into()),
        );
    }

    if entries.len() == 30 {
        scroll_host = scroll_host.push(vertical_space(Length::Fixed(25.0))).push(
            Text::new(only_top_30_hosts_translation(sniffer.language))
                .font(font)
                .horizontal_alignment(Horizontal::Center)
                .font(font),
        );
    }

    col_host = col_host.push(
        Scrollable::new(Container::new(scroll_host).width(Length::Fill)).style(
            <StyleTuple as Into<iced::theme::Scrollable>>::into(StyleTuple(
                Arc::clone(&sniffer.style),
                ElementType::Standard,
            )),
        ),
    );

    col_host
}

fn col_app(width: f32, sniffer: &Sniffer) -> Column<'static, Message> {
    let font = get_font(&sniffer.style);
    let chart_type = sniffer.traffic_chart.chart_type;

    let mut col_app = Column::new()
        .width(Length::Fixed(width + 11.0))
        .push(
            Text::new(application_protocol_translation(sniffer.language))
                .font(font)
                .style(StyleTuple(sniffer.style, ElementType::Title))
                .size(FONT_SIZE_TITLE),
        )
        .push(vertical_space(Length::Fixed(10.0)));

    let mut scroll_app = Column::new().width(Length::Fixed(width));
    let entries = get_app_entries(&sniffer.info_traffic, chart_type);

    for (app, data_info) in &entries {
        let (mut incoming_bar_len, mut outgoing_bar_len) = get_bars_length(
            width * 0.88,
            chart_type,
            &entries.get(0).unwrap().1.clone(),
            data_info,
        );

        // check if Other is longer than the first entry
        if app.eq(&AppProtocol::Other) && incoming_bar_len + outgoing_bar_len > width * 0.88 {
            let incoming_proportion = incoming_bar_len / (incoming_bar_len + outgoing_bar_len);
            incoming_bar_len = width * 0.88 * incoming_proportion;
            outgoing_bar_len = width * 0.88 * (1.0 - incoming_proportion);
        }

        // normalize smaller values
        if incoming_bar_len > 0.0 && incoming_bar_len < 3.0 {
            incoming_bar_len = 3.0;
        }
        if outgoing_bar_len > 0.0 && outgoing_bar_len < 3.0 {
            outgoing_bar_len = 3.0;
        }

        let content = Column::new()
            .spacing(1)
            .width(Length::Fixed(width))
            .push(
                Row::new()
                    .push(Text::new(format!("{app:?}")).font(font))
                    .push(horizontal_space(Length::FillPortion(1)))
                    .push(
                        Text::new(if chart_type.eq(&ChartType::Packets) {
                            data_info.tot_packets().to_string()
                        } else {
                            get_formatted_bytes_string_with_b(data_info.tot_bytes())
                        })
                        .font(font),
                    ),
            )
            .push(
                Row::new()
                    .push(if incoming_bar_len > 0.0 {
                        Row::new()
                            .padding(0)
                            .width(Length::Fixed(incoming_bar_len))
                            .push(Rule::horizontal(1).style(<StyleTuple as Into<
                                iced::theme::Rule,
                            >>::into(
<<<<<<< HEAD
                                StyleTuple(Arc::clone(&sniffer.style), ElementType::Incoming),
                            ))),
                    )
                    .push(
=======
                                StyleTuple(sniffer.style, ElementType::Incoming),
                            )))
                    } else {
                        Row::new()
                    })
                    .push(if outgoing_bar_len > 0.0 {
>>>>>>> ec3c96f7
                        Row::new()
                            .padding(0)
                            .width(Length::Fixed(outgoing_bar_len))
                            .push(Rule::horizontal(1).style(<StyleTuple as Into<
                                iced::theme::Rule,
                            >>::into(
<<<<<<< HEAD
                                StyleTuple(Arc::clone(&sniffer.style), ElementType::Outgoing),
                            ))),
                    ),
=======
                                StyleTuple(sniffer.style, ElementType::Outgoing),
                            )))
                    } else {
                        Row::new()
                    }),
>>>>>>> ec3c96f7
            );

        scroll_app = scroll_app.push(
            button(content)
                .padding([5, 15, 8, 10])
                .on_press(Message::Search(SearchParameters {
                    app: format!("{app:?}"),
                    ..SearchParameters::default()
                }))
                .style(StyleTuple(Arc::clone(&sniffer.style), ElementType::Neutral).into()),
        );
    }
    col_app = col_app.push(
        Scrollable::new(Container::new(scroll_app).width(Length::Fill)).style(
            <StyleTuple as Into<iced::theme::Scrollable>>::into(StyleTuple(
                Arc::clone(&sniffer.style),
                ElementType::Standard,
            )),
        ),
    );

    col_app
}

fn lazy_col_info(
    total: u128,
    filtered: u128,
    dropped: u32,
    sniffer: &Sniffer,
) -> Column<'static, Message> {
    let font = get_font(&sniffer.style);
    let filtered_bytes =
        sniffer.runtime_data.tot_sent_bytes + sniffer.runtime_data.tot_received_bytes;
    let all_bytes = sniffer.runtime_data.all_bytes;

    let col_device_filters = col_device_filters(
        sniffer.language,
        sniffer.style,
        &sniffer.filters,
        &sniffer.device,
    );

    let col_data_representation = col_data_representation(
        sniffer.language,
        font,
        &sniffer.style,
        sniffer.traffic_chart.chart_type,
    );

    let col_bytes_packets = col_bytes_packets(
        sniffer.language,
        dropped,
        total,
        filtered,
        all_bytes,
        filtered_bytes,
        sniffer.style,
    );

    Column::new()
        .align_items(Alignment::Center)
        .padding([5, 10])
        .push(
            Row::new()
                .height(Length::Fixed(120.0))
                .push(
                    Scrollable::new(col_device_filters)
                        .width(Length::FillPortion(1))
                        .style(<StyleTuple as Into<iced::theme::Scrollable>>::into(
                            StyleTuple(sniffer.style, ElementType::Standard),
                        )),
                )
                .push(
                    Rule::vertical(25).style(<StyleTuple as Into<iced::theme::Rule>>::into(
                        StyleTuple(Arc::clone(&sniffer.style), ElementType::Standard),
                    )),
                )
                .push(col_data_representation),
        )
        .push(
            Rule::horizontal(25).style(<StyleTuple as Into<iced::theme::Rule>>::into(StyleTuple(
                Arc::clone(&sniffer.style),
                ElementType::Standard,
            ))),
        )
        .push(
            Scrollable::new(col_bytes_packets)
                .width(Length::Fill)
                .style(<StyleTuple as Into<iced::theme::Scrollable>>::into(
                    StyleTuple(Arc::clone(&sniffer.style), ElementType::Standard),
                )),
        )
}

fn col_device_filters(
    language: Language,
    style: StyleType,
    filters: &Filters,
    device: &MyDevice,
) -> Column<'static, Message> {
    let font = get_font(style);

    #[cfg(not(target_os = "windows"))]
    let adapter_info = &device.name;
    #[cfg(target_os = "windows")]
    let adapter_name = &device.name;
    #[cfg(target_os = "windows")]
    let adapter_info = device.desc.as_ref().unwrap_or(adapter_name);

    Column::new()
        .push(
            Text::new(format!("{}:", network_adapter_translation(language),))
                .font(font)
                .style(StyleTuple(style, ElementType::Subtitle)),
        )
        .push(Text::new(format!("   {adapter_info}",)).font(font))
        .push(vertical_space(15))
        .push(get_active_filters_col(filters, language, style))
}

fn col_data_representation(
    language: Language,
    font: Font,
    style: &Arc<StyleType>,
    chart_type: ChartType,
) -> Column<'static, Message> {
    Column::new()
        .width(Length::FillPortion(1))
        .push(
            Text::new(format!("{}:", data_representation_translation(language)))
                .style(StyleTuple(style, ElementType::Subtitle))
                .font(font),
        )
        .push(chart_radios(chart_type, font, style, language))
}

fn col_bytes_packets(
    language: Language,
    dropped: u32,
    total: u128,
    filtered: u128,
    all_bytes: u128,
    filtered_bytes: u128,
    style: StyleType,
) -> Column<'static, Message> {
    let font = get_font(style);
    let dropped_val = if dropped > 0 {
        format!(
            "   {} {}",
            dropped,
            of_total_translation(language, &get_percentage_string(total, u128::from(dropped)))
        )
    } else {
        format!("   {}", none_translation(language))
    };
    Column::new()
        .spacing(15)
        .push(
            Column::new()
                .push(
                    Text::new(format!("{}:", filtered_bytes_translation(language)))
                        .style(StyleTuple(style, ElementType::Subtitle))
                        .font(font),
                )
                .push(
                    if dropped > 0 {
                        Text::new(format!(
                            "   {}",
                            &get_formatted_bytes_string_with_b(filtered_bytes)
                        ))
                    } else {
                        Text::new(format!(
                            "   {} {}",
                            &get_formatted_bytes_string_with_b(filtered_bytes),
                            of_total_translation(
                                language,
                                &get_percentage_string(all_bytes, filtered_bytes)
                            )
                        ))
                    }
                    .font(font),
                ),
        )
        .push(
            Column::new()
                .push(
                    Text::new(format!("{}:", filtered_packets_translation(language)))
                        .style(StyleTuple(style, ElementType::Subtitle))
                        .font(font),
                )
                .push(
                    Text::new(format!(
                        "   {} {}",
                        filtered,
                        of_total_translation(language, &get_percentage_string(total, filtered))
                    ))
                    .font(font),
                ),
        )
        .push(
            Column::new()
                .push(
                    Text::new(format!("{}:", dropped_packets_translation(language)))
                        .style(StyleTuple(style, ElementType::Subtitle))
                        .font(font),
                )
                .push(Text::new(dropped_val).font(font)),
        )
}

fn get_bars_length(
    tot_width: f32,
    chart_type: ChartType,
    first_entry: &DataInfo,
    data_info: &DataInfo,
) -> (f32, f32) {
    #[allow(clippy::cast_precision_loss)]
    match chart_type {
        ChartType::Packets => (
            tot_width * data_info.incoming_packets as f32 / first_entry.tot_packets() as f32,
            tot_width * data_info.outgoing_packets as f32 / first_entry.tot_packets() as f32,
        ),
        ChartType::Bytes => (
            tot_width * data_info.incoming_bytes as f32 / first_entry.tot_bytes() as f32,
            tot_width * data_info.outgoing_bytes as f32 / first_entry.tot_bytes() as f32,
        ),
    }
}<|MERGE_RESOLUTION|>--- conflicted
+++ resolved
@@ -66,7 +66,7 @@
                 body = body_no_observed(
                     &sniffer.filters,
                     observed,
-                    sniffer.style,
+                    &sniffer.style,
                     sniffer.language,
                     &sniffer.waiting,
                 );
@@ -112,12 +112,18 @@
                                 .push(
                                     traffic_rate_translation(sniffer.language)
                                         .font(font)
-                                        .style(StyleTuple(sniffer.style, ElementType::Title))
+                                        .style(StyleTuple(
+                                            Arc::clone(&sniffer.style),
+                                            ElementType::Title,
+                                        ))
                                         .size(FONT_SIZE_TITLE),
                                 )
                                 .push(
                                     Text::new(chart_info_string)
-                                        .style(StyleTuple(sniffer.style, ElementType::Subtitle))
+                                        .style(StyleTuple(
+                                            Arc::clone(&sniffer.style),
+                                            ElementType::Subtitle,
+                                        ))
                                         .font(font),
                                 ),
                         )
@@ -239,7 +245,7 @@
 fn body_no_observed(
     filters: &Filters,
     observed: u128,
-    style: StyleType,
+    style: &Arc<StyleType>,
     language: Language,
     waiting: &str,
 ) -> Column<'static, Message> {
@@ -325,7 +331,7 @@
         .push(
             Text::new(host_translation(sniffer.language))
                 .font(font)
-                .style(StyleTuple(sniffer.style, ElementType::Title))
+                .style(StyleTuple(Arc::clone(&sniffer.style), ElementType::Title))
                 .size(FONT_SIZE_TITLE),
         )
         .push(vertical_space(Length::Fixed(10.0)));
@@ -410,36 +416,23 @@
                             .push(Rule::horizontal(1).style(<StyleTuple as Into<
                                 iced::theme::Rule,
                             >>::into(
-<<<<<<< HEAD
                                 StyleTuple(Arc::clone(&sniffer.style), ElementType::Incoming),
-                            ))),
-                    )
-                    .push(
-=======
-                                StyleTuple(sniffer.style, ElementType::Incoming),
                             )))
                     } else {
                         Row::new()
                     })
                     .push(if outgoing_bar_len > 0.0 {
->>>>>>> ec3c96f7
                         Row::new()
                             .padding(0)
                             .width(Length::Fixed(outgoing_bar_len))
                             .push(Rule::horizontal(1).style(<StyleTuple as Into<
                                 iced::theme::Rule,
                             >>::into(
-<<<<<<< HEAD
                                 StyleTuple(Arc::clone(&sniffer.style), ElementType::Outgoing),
-                            ))),
-                    ),
-=======
-                                StyleTuple(sniffer.style, ElementType::Outgoing),
                             )))
                     } else {
                         Row::new()
                     }),
->>>>>>> ec3c96f7
             );
 
         let content = Row::new()
@@ -499,7 +492,7 @@
         .push(
             Text::new(application_protocol_translation(sniffer.language))
                 .font(font)
-                .style(StyleTuple(sniffer.style, ElementType::Title))
+                .style(StyleTuple(Arc::clone(&sniffer.style), ElementType::Title))
                 .size(FONT_SIZE_TITLE),
         )
         .push(vertical_space(Length::Fixed(10.0)));
@@ -555,36 +548,23 @@
                             .push(Rule::horizontal(1).style(<StyleTuple as Into<
                                 iced::theme::Rule,
                             >>::into(
-<<<<<<< HEAD
                                 StyleTuple(Arc::clone(&sniffer.style), ElementType::Incoming),
-                            ))),
-                    )
-                    .push(
-=======
-                                StyleTuple(sniffer.style, ElementType::Incoming),
                             )))
                     } else {
                         Row::new()
                     })
                     .push(if outgoing_bar_len > 0.0 {
->>>>>>> ec3c96f7
                         Row::new()
                             .padding(0)
                             .width(Length::Fixed(outgoing_bar_len))
                             .push(Rule::horizontal(1).style(<StyleTuple as Into<
                                 iced::theme::Rule,
                             >>::into(
-<<<<<<< HEAD
                                 StyleTuple(Arc::clone(&sniffer.style), ElementType::Outgoing),
-                            ))),
-                    ),
-=======
-                                StyleTuple(sniffer.style, ElementType::Outgoing),
                             )))
                     } else {
                         Row::new()
                     }),
->>>>>>> ec3c96f7
             );
 
         scroll_app = scroll_app.push(
@@ -622,7 +602,7 @@
 
     let col_device_filters = col_device_filters(
         sniffer.language,
-        sniffer.style,
+        &sniffer.style,
         &sniffer.filters,
         &sniffer.device,
     );
@@ -641,7 +621,7 @@
         filtered,
         all_bytes,
         filtered_bytes,
-        sniffer.style,
+        &sniffer.style,
     );
 
     Column::new()
@@ -654,7 +634,7 @@
                     Scrollable::new(col_device_filters)
                         .width(Length::FillPortion(1))
                         .style(<StyleTuple as Into<iced::theme::Scrollable>>::into(
-                            StyleTuple(sniffer.style, ElementType::Standard),
+                            StyleTuple(Arc::clone(&sniffer.style), ElementType::Standard),
                         )),
                 )
                 .push(
@@ -681,7 +661,7 @@
 
 fn col_device_filters(
     language: Language,
-    style: StyleType,
+    style: &Arc<StyleType>,
     filters: &Filters,
     device: &MyDevice,
 ) -> Column<'static, Message> {
@@ -698,7 +678,7 @@
         .push(
             Text::new(format!("{}:", network_adapter_translation(language),))
                 .font(font)
-                .style(StyleTuple(style, ElementType::Subtitle)),
+                .style(StyleTuple(Arc::clone(style), ElementType::Subtitle)),
         )
         .push(Text::new(format!("   {adapter_info}",)).font(font))
         .push(vertical_space(15))
@@ -715,7 +695,7 @@
         .width(Length::FillPortion(1))
         .push(
             Text::new(format!("{}:", data_representation_translation(language)))
-                .style(StyleTuple(style, ElementType::Subtitle))
+                .style(StyleTuple(Arc::clone(style), ElementType::Subtitle))
                 .font(font),
         )
         .push(chart_radios(chart_type, font, style, language))
@@ -728,7 +708,7 @@
     filtered: u128,
     all_bytes: u128,
     filtered_bytes: u128,
-    style: StyleType,
+    style: &Arc<StyleType>,
 ) -> Column<'static, Message> {
     let font = get_font(style);
     let dropped_val = if dropped > 0 {
@@ -746,7 +726,7 @@
             Column::new()
                 .push(
                     Text::new(format!("{}:", filtered_bytes_translation(language)))
-                        .style(StyleTuple(style, ElementType::Subtitle))
+                        .style(StyleTuple(Arc::clone(style), ElementType::Subtitle))
                         .font(font),
                 )
                 .push(
@@ -772,7 +752,7 @@
             Column::new()
                 .push(
                     Text::new(format!("{}:", filtered_packets_translation(language)))
-                        .style(StyleTuple(style, ElementType::Subtitle))
+                        .style(StyleTuple(Arc::clone(style), ElementType::Subtitle))
                         .font(font),
                 )
                 .push(
@@ -788,7 +768,7 @@
             Column::new()
                 .push(
                     Text::new(format!("{}:", dropped_packets_translation(language)))
-                        .style(StyleTuple(style, ElementType::Subtitle))
+                        .style(StyleTuple(Arc::clone(style), ElementType::Subtitle))
                         .font(font),
                 )
                 .push(Text::new(dropped_val).font(font)),
