//! Module defining the run page of the application.
//!
//! It contains elements to display traffic statistics: chart, detailed connections data
//! and overall statistics about the filtered traffic.

use std::sync::Arc;

use iced::alignment::{Horizontal, Vertical};
use iced::widget::{button, vertical_space, Column, Container, Row, Scrollable, Text};
use iced::Length::{Fill, FillPortion};
use iced::{Alignment, Font, Length};
use iced_lazy::lazy;
use iced_native::widget::{horizontal_space, Rule};

use crate::countries::country_utils::get_flag_tooltip;
use crate::countries::flags_pictures::FLAGS_WIDTH_BIG;
use crate::gui::components::radio::chart_radios;
use crate::gui::components::tab::get_pages_tabs;
use crate::gui::styles::style_constants::{get_font, FONT_SIZE_TITLE, ICONS};
use crate::gui::styles::types::element_type::ElementType;
use crate::gui::styles::types::style_tuple::StyleTuple;
use crate::gui::types::message::Message;
use crate::gui::types::sniffer::Sniffer;
use crate::networking::types::data_info::DataInfo;
use crate::networking::types::filters::Filters;
use crate::networking::types::my_device::MyDevice;
use crate::networking::types::search_parameters::SearchParameters;
use crate::report::get_report_entries::{get_app_entries, get_host_entries};
use crate::translations::translations::{
    application_protocol_translation, bytes_chart_translation, error_translation,
    filtered_bytes_translation, filtered_packets_translation, network_adapter_translation,
    no_addresses_translation, none_translation, of_total_translation, packets_chart_translation,
    some_observed_translation, traffic_rate_translation, waiting_translation,
};
use crate::translations::translations_2::{
    data_representation_translation, dropped_packets_translation, host_translation,
    only_top_30_hosts_translation,
};
use crate::utils::formatted_strings::{
    get_active_filters_string, get_formatted_bytes_string_with_b, get_percentage_string,
};
use crate::{AppProtocol, ChartType, Language, RunningPage, StyleType};

/// Computes the body of gui overview page
pub fn overview_page(sniffer: &Sniffer) -> Container<Message> {
    let font = get_font(&sniffer.style);

    let mut body = Column::new();
    let mut tab_and_body = Column::new().height(Length::Fill);

    if sniffer.pcap_error.is_none() {
        // NO pcap error detected
        let observed = sniffer.runtime_data.all_packets;
        let filtered =
            sniffer.runtime_data.tot_sent_packets + sniffer.runtime_data.tot_received_packets;
        let dropped = sniffer.runtime_data.dropped_packets;
        let total = observed + u128::from(dropped);

        match (observed, filtered) {
            (0, 0) => {
                //no packets observed at all
                body = body_no_packets(&sniffer.device, font, sniffer.language, &sniffer.waiting);
            }
            (observed, 0) => {
                //no packets have been filtered but some have been observed
                body = body_no_observed(
                    &sniffer.filters,
                    observed,
                    font,
                    sniffer.language,
                    &sniffer.waiting,
                );
            }
            (_observed, filtered) => {
                //observed > filtered > 0 || observed = filtered > 0
                let tabs = get_pages_tabs(
                    [
                        RunningPage::Overview,
                        RunningPage::Inspect,
                        RunningPage::Notifications,
                    ],
                    &["d ", "5 ", "7 "],
                    &[
                        Message::TickInit,
                        Message::ChangeRunningPage(RunningPage::Inspect),
                        Message::ChangeRunningPage(RunningPage::Notifications),
                    ],
                    RunningPage::Overview,
                    &sniffer.style,
                    sniffer.language,
                    sniffer.unread_notifications,
                );
                tab_and_body = tab_and_body.push(tabs);

                let mut chart_info_string = String::from("(");
                chart_info_string.push_str(
                    if sniffer.traffic_chart.chart_type.eq(&ChartType::Packets) {
                        packets_chart_translation(sniffer.language)
                    } else {
                        bytes_chart_translation(sniffer.language)
                    },
                );
                chart_info_string.push(')');
                let col_chart = Container::new(
                    Column::new()
                        .align_items(Alignment::Center)
                        .push(
                            Row::new()
                                .padding([10, 0, 15, 0])
                                .spacing(10)
                                .align_items(Alignment::Center)
                                .push(
                                    traffic_rate_translation(sniffer.language)
                                        .font(font)
                                        .size(FONT_SIZE_TITLE),
                                )
                                .push(Text::new(chart_info_string).font(font)),
                        )
                        .push(sniffer.traffic_chart.view()),
                )
                .width(Fill)
                .align_x(Horizontal::Center)
                .align_y(Vertical::Center)
                .style(<StyleTuple as Into<iced::theme::Container>>::into(
                    StyleTuple(Arc::clone(&sniffer.style), ElementType::BorderedRound),
                ));

                let col_info = lazy(
                    (
                        total,
                        Arc::clone(&sniffer.style),
                        sniffer.language,
                        sniffer.traffic_chart.chart_type,
                    ),
                    move |_| lazy_col_info(total, filtered, dropped, sniffer),
                );

                let num_favorites = sniffer.info_traffic.lock().unwrap().favorite_hosts.len();
                let row_report = lazy(
                    (
                        filtered,
                        num_favorites,
                        Arc::clone(&sniffer.style),
                        sniffer.language,
                        sniffer.traffic_chart.chart_type,
                    ),
                    move |_| lazy_row_report(sniffer),
                );

                body = body
                    .width(Length::Fill)
                    .padding(10)
                    .spacing(10)
                    .align_items(Alignment::Center)
                    .push(
                        Row::new()
                            .spacing(10)
                            .height(FillPortion(5))
                            .push(
                                Container::new(col_info)
                                    .width(Length::Fixed(400.0))
                                    .padding([10, 5, 5, 5])
                                    .height(Length::Fill)
                                    .align_x(Horizontal::Center)
                                    .style(<StyleTuple as Into<iced::theme::Container>>::into(
                                        StyleTuple(
                                            Arc::clone(&sniffer.style),
                                            ElementType::BorderedRound,
                                        ),
                                    )),
                            )
                            .push(col_chart),
                    )
                    .push(
                        Container::new(row_report)
                            .align_x(Horizontal::Center)
                            .height(FillPortion(4)),
                    );
            }
        }
    } else {
        // pcap threw an ERROR!
        body = body_pcap_error(
            sniffer.pcap_error.as_ref().unwrap(),
            &sniffer.waiting,
            sniffer.language,
            font,
        );
    }

    Container::new(Column::new().push(tab_and_body.push(body)))
        .height(Length::Fill)
        .style(<StyleTuple as Into<iced::theme::Container>>::into(
            StyleTuple(Arc::clone(&sniffer.style), ElementType::Standard),
        ))
}

fn body_no_packets(
    device: &MyDevice,
    font: Font,
    language: Language,
    waiting: &str,
) -> Column<'static, Message> {
    let adapter_name = device.name.clone();
    let (icon_text, nothing_to_see_text) = if device.addresses.lock().unwrap().is_empty() {
        (
            Text::new('T'.to_string()).font(ICONS).size(60),
            no_addresses_translation(language, &adapter_name)
                .horizontal_alignment(Horizontal::Center)
                .font(font),
        )
    } else {
        (
            Text::new(waiting.len().to_string()).font(ICONS).size(60),
            waiting_translation(language, &adapter_name)
                .horizontal_alignment(Horizontal::Center)
                .font(font),
        )
    };

    Column::new()
        .width(Length::Fill)
        .padding(10)
        .spacing(10)
        .align_items(Alignment::Center)
        .push(vertical_space(FillPortion(1)))
        .push(icon_text)
        .push(vertical_space(Length::Fixed(15.0)))
        .push(nothing_to_see_text)
        .push(Text::new(waiting.to_owned()).font(font).size(50))
        .push(vertical_space(FillPortion(2)))
}

fn body_no_observed(
    filters: &Filters,
    observed: u128,
    font: Font,
    language: Language,
    waiting: &str,
) -> Column<'static, Message> {
    let tot_packets_text = some_observed_translation(
        language,
        observed,
        &get_active_filters_string(filters, language),
    )
    .horizontal_alignment(Horizontal::Center)
    .font(font);

    Column::new()
        .width(Length::Fill)
        .padding(10)
        .spacing(10)
        .align_items(Alignment::Center)
        .push(vertical_space(FillPortion(1)))
        .push(Text::new('V'.to_string()).font(ICONS).size(60))
        .push(vertical_space(Length::Fixed(15.0)))
        .push(tot_packets_text)
        .push(Text::new(waiting.to_owned()).font(font).size(50))
        .push(vertical_space(FillPortion(2)))
}

fn body_pcap_error(
    pcap_error: &str,
    waiting: &str,
    language: Language,
    font: Font,
) -> Column<'static, Message> {
    // let err_string = pcap_error.clone().unwrap();
    let error_text = error_translation(language, pcap_error)
        .horizontal_alignment(Horizontal::Center)
        .font(font);

    Column::new()
        .width(Length::Fill)
        .padding(10)
        .spacing(10)
        .align_items(Alignment::Center)
        .push(vertical_space(FillPortion(1)))
        .push(Text::new('U'.to_string()).font(ICONS).size(60))
        .push(vertical_space(Length::Fixed(15.0)))
        .push(error_text)
        .push(Text::new(waiting.to_owned()).font(font).size(50))
        .push(vertical_space(FillPortion(2)))
}

fn lazy_row_report(sniffer: &Sniffer) -> Row<'static, Message> {
    let mut row_report = Row::new()
        .padding(10)
        .height(Length::Fill)
        .width(Length::Fill);

    let col_host = col_host(840.0, sniffer);
    let col_app = col_app(250.0, sniffer);

    row_report = row_report
        .push(col_host)
        .push(
            Rule::vertical(40).style(<StyleTuple as Into<iced::theme::Rule>>::into(StyleTuple(
                Arc::clone(&sniffer.style),
                ElementType::Standard,
            ))),
        )
        .push(col_app);

    Row::new().push(
        Container::new(row_report)
            .height(Length::Fill)
            .width(Length::Fixed(1170.0))
            .style(<StyleTuple as Into<iced::theme::Container>>::into(
                StyleTuple(Arc::clone(&sniffer.style), ElementType::BorderedRound),
            )),
    )
}

fn col_host(width: f32, sniffer: &Sniffer) -> Column<'static, Message> {
    let font = get_font(&sniffer.style);
    let chart_type = sniffer.traffic_chart.chart_type;

    let mut col_host = Column::new()
        .width(Length::Fixed(width + 11.0))
        .push(
            Text::new(host_translation(sniffer.language))
                .font(font)
                .size(FONT_SIZE_TITLE),
        )
        .push(vertical_space(Length::Fixed(10.0)));

    let mut scroll_host = Column::new()
        .width(Length::Fixed(width))
        .align_items(Alignment::Center);
    let entries = get_host_entries(&sniffer.info_traffic, chart_type);

    for (host, data_info_host) in &entries {
        let (mut incoming_bar_len, mut outgoing_bar_len) = get_bars_length(
            width * 0.86,
            chart_type,
            &entries.get(0).unwrap().1.data_info.clone(),
            &data_info_host.data_info,
        );

        let star_button = button(
            Text::new('g'.to_string())
                .font(ICONS)
                .size(20)
                .horizontal_alignment(Horizontal::Center)
                .vertical_alignment(Vertical::Center),
        )
        .padding(0)
        .height(Length::Fixed(FLAGS_WIDTH_BIG * 0.75))
        .width(Length::Fixed(FLAGS_WIDTH_BIG))
        .style(
            StyleTuple(
                Arc::clone(&sniffer.style),
                if data_info_host.is_favorite {
                    ElementType::Starred
                } else {
                    ElementType::NotStarred
                },
            )
            .into(),
        )
        .on_press(Message::AddOrRemoveFavorite(
            host.clone(),
            !data_info_host.is_favorite,
        ));

        // normalize smaller values
        if incoming_bar_len > 0.0 && incoming_bar_len < 3.0 {
            incoming_bar_len = 3.0;
        }
        if outgoing_bar_len > 0.0 && outgoing_bar_len < 3.0 {
            outgoing_bar_len = 3.0;
        }

        let host_bar = Column::new()
            .width(Length::Fixed(width))
            .spacing(1)
            .push(
                Row::new()
                    .push(Text::new(host.domain.clone()).font(font))
                    .push(
                        Text::new(if host.asn.name.is_empty() {
                            String::new()
                        } else {
                            format!(" - {}", host.asn.name)
                        })
                        .font(font),
                    )
                    .push(horizontal_space(Length::FillPortion(1)))
                    .push(
                        Text::new(if chart_type.eq(&ChartType::Packets) {
                            data_info_host.data_info.tot_packets().to_string()
                        } else {
                            get_formatted_bytes_string_with_b(data_info_host.data_info.tot_bytes())
                        })
                        .font(font),
                    ),
            )
            .push(
                Row::new()
                    .push(
                        Row::new()
                            .padding(0)
                            .width(Length::Fixed(incoming_bar_len))
                            .push(Rule::horizontal(1).style(<StyleTuple as Into<
                                iced::theme::Rule,
                            >>::into(
                                StyleTuple(Arc::clone(&sniffer.style), ElementType::Incoming),
                            ))),
                    )
                    .push(
                        Row::new()
                            .padding(0)
                            .width(Length::Fixed(outgoing_bar_len))
                            .push(Rule::horizontal(1).style(<StyleTuple as Into<
                                iced::theme::Rule,
                            >>::into(
                                StyleTuple(Arc::clone(&sniffer.style), ElementType::Outgoing),
                            ))),
                    ),
            );

        let content = Row::new()
            .align_items(Alignment::Center)
            .spacing(5)
            .push(star_button)
            .push(get_flag_tooltip(
                host.country,
                FLAGS_WIDTH_BIG,
                data_info_host.is_local,
                data_info_host.traffic_type,
                sniffer.language,
                &sniffer.style,
            ))
            .push(host_bar);

        scroll_host = scroll_host.push(
            button(content)
                .padding([5, 15, 5, 10])
                .on_press(Message::Search(SearchParameters {
                    domain: host.domain.clone(),
                    country: host.country.to_string().clone(),
                    as_name: host.asn.name.clone(),
                    ..SearchParameters::default()
                }))
                .style(StyleTuple(Arc::clone(&sniffer.style), ElementType::Neutral).into()),
        );
    }

    if entries.len() == 30 {
        scroll_host = scroll_host.push(vertical_space(Length::Fixed(25.0))).push(
            Text::new(only_top_30_hosts_translation(sniffer.language))
                .font(font)
                .horizontal_alignment(Horizontal::Center)
                .font(font),
        );
    }

    col_host = col_host.push(
        Scrollable::new(Container::new(scroll_host).width(Length::Fill)).style(
            <StyleTuple as Into<iced::theme::Scrollable>>::into(StyleTuple(
                Arc::clone(&sniffer.style),
                ElementType::Standard,
            )),
        ),
    );

    col_host
}

fn col_app(width: f32, sniffer: &Sniffer) -> Column<'static, Message> {
    let font = get_font(&sniffer.style);
    let chart_type = sniffer.traffic_chart.chart_type;

    let mut col_app = Column::new()
        .width(Length::Fixed(width + 11.0))
        .push(
            Text::new(application_protocol_translation(sniffer.language))
                .font(font)
                .size(FONT_SIZE_TITLE),
        )
        .push(vertical_space(Length::Fixed(10.0)));

    let mut scroll_app = Column::new().width(Length::Fixed(width));
    let entries = get_app_entries(&sniffer.info_traffic, chart_type);

    for (app, data_info) in &entries {
        let (mut incoming_bar_len, mut outgoing_bar_len) = get_bars_length(
            width * 0.88,
            chart_type,
            &entries.get(0).unwrap().1.clone(),
            data_info,
        );

        // check if Other is longer than the first entry
        if app.eq(&AppProtocol::Other) && incoming_bar_len + outgoing_bar_len > width * 0.88 {
            let incoming_proportion = incoming_bar_len / (incoming_bar_len + outgoing_bar_len);
            incoming_bar_len = width * 0.88 * incoming_proportion;
            outgoing_bar_len = width * 0.88 * (1.0 - incoming_proportion);
        }

        // normalize smaller values
        if incoming_bar_len > 0.0 && incoming_bar_len < 3.0 {
            incoming_bar_len = 3.0;
        }
        if outgoing_bar_len > 0.0 && outgoing_bar_len < 3.0 {
            outgoing_bar_len = 3.0;
        }

        let content = Column::new()
            .spacing(1)
            .width(Length::Fixed(width))
            .push(
                Row::new()
                    .push(Text::new(format!("{app:?}")).font(font))
                    .push(horizontal_space(Length::FillPortion(1)))
                    .push(
                        Text::new(if chart_type.eq(&ChartType::Packets) {
                            data_info.tot_packets().to_string()
                        } else {
                            get_formatted_bytes_string_with_b(data_info.tot_bytes())
                        })
                        .font(font),
                    ),
            )
            .push(
                Row::new()
                    .push(
                        Row::new()
                            .padding(0)
                            .width(Length::Fixed(incoming_bar_len))
                            .push(Rule::horizontal(1).style(<StyleTuple as Into<
                                iced::theme::Rule,
                            >>::into(
                                StyleTuple(Arc::clone(&sniffer.style), ElementType::Incoming),
                            ))),
                    )
                    .push(
                        Row::new()
                            .padding(0)
                            .width(Length::Fixed(outgoing_bar_len))
                            .push(Rule::horizontal(1).style(<StyleTuple as Into<
                                iced::theme::Rule,
                            >>::into(
                                StyleTuple(Arc::clone(&sniffer.style), ElementType::Outgoing),
                            ))),
                    ),
            );

        scroll_app = scroll_app.push(
            button(content)
                .padding([5, 15, 8, 10])
                .on_press(Message::Search(SearchParameters {
                    app: format!("{app:?}"),
                    ..SearchParameters::default()
                }))
                .style(StyleTuple(Arc::clone(&sniffer.style), ElementType::Neutral).into()),
        );
    }
    col_app = col_app.push(
        Scrollable::new(Container::new(scroll_app).width(Length::Fill)).style(
            <StyleTuple as Into<iced::theme::Scrollable>>::into(StyleTuple(
                Arc::clone(&sniffer.style),
                ElementType::Standard,
            )),
        ),
    );

    col_app
}

fn lazy_col_info(
    total: u128,
    filtered: u128,
    dropped: u32,
    sniffer: &Sniffer,
) -> Column<'static, Message> {
    let font = get_font(&sniffer.style);
    let filtered_bytes =
        sniffer.runtime_data.tot_sent_bytes + sniffer.runtime_data.tot_received_bytes;
    let all_bytes = sniffer.runtime_data.all_bytes;

    let col_device_filters =
        col_device_filters(sniffer.language, font, &sniffer.filters, &sniffer.device);

    let col_data_representation = col_data_representation(
        sniffer.language,
        font,
        sniffer.style,
        sniffer.traffic_chart.chart_type,
    );

    let col_bytes_packets = col_bytes_packets(
        sniffer.language,
        dropped,
        total,
        filtered,
        all_bytes,
        filtered_bytes,
        font,
    );

    Column::new()
        .align_items(Alignment::Center)
        .padding([5, 10])
        .push(
            Row::new()
                .height(Length::Fixed(120.0))
                .push(col_device_filters)
                .push(
                    Rule::vertical(25).style(<StyleTuple as Into<iced::theme::Rule>>::into(
                        StyleTuple(sniffer.style, ElementType::Standard),
                    )),
                )
                .push(col_data_representation),
        )
        .push(
            Rule::horizontal(25).style(<StyleTuple as Into<iced::theme::Rule>>::into(StyleTuple(
                sniffer.style,
                ElementType::Standard,
            ))),
        )
        .push(
            Scrollable::new(col_bytes_packets)
                .width(Length::Fill)
                .style(<StyleTuple as Into<iced::theme::Scrollable>>::into(
                    StyleTuple(sniffer.style, ElementType::Standard),
                )),
        )
}

fn col_device_filters(
    language: Language,
    font: Font,
    filters: &Filters,
    device: &MyDevice,
) -> Column<'static, Message> {
    #[cfg(not(target_os = "windows"))]
    let adapter_info = &device.name;
    #[cfg(target_os = "windows")]
    let adapter_name = &device.name;
    #[cfg(target_os = "windows")]
    let adapter_info = device.desc.as_ref().unwrap_or(adapter_name);

    Column::new()
        .width(Length::FillPortion(1))
        .spacing(15)
        .push(
            Text::new(format!(
                "{}:\n   {}",
                network_adapter_translation(language),
                adapter_info
            ))
            .font(font),
        )
        .push(Text::new(get_active_filters_string(filters, language)).font(font))
}

fn col_data_representation(
    language: Language,
    font: Font,
    style: StyleType,
    chart_type: ChartType,
) -> Column<'static, Message> {
    Column::new()
        .width(Length::FillPortion(1))
<<<<<<< HEAD
        .push(
            Text::new(format!(
                "{}:",
                data_representation_translation(sniffer.language)
            ))
            .font(font),
        )
        .push(chart_radios(
            sniffer.traffic_chart.chart_type,
            font,
            &sniffer.style,
            sniffer.language,
        ));
=======
        .push(Text::new(format!("{}:", data_representation_translation(language))).font(font))
        .push(chart_radios(chart_type, font, style, language))
}
>>>>>>> 3268b0e0

fn col_bytes_packets(
    language: Language,
    dropped: u32,
    total: u128,
    filtered: u128,
    all_bytes: u128,
    filtered_bytes: u128,
    font: Font,
) -> Column<'static, Message> {
    let dropped_text = if dropped > 0 {
        format!(
            "{}:\n   {} {}",
            dropped_packets_translation(language),
            dropped,
            of_total_translation(language, &get_percentage_string(total, u128::from(dropped)))
        )
    } else {
        format!(
            "{}:\n   {}",
            dropped_packets_translation(language),
            none_translation(language)
        )
    };
    Column::new()
        .spacing(15)
        .push(
            if dropped > 0 {
                Text::new(format!(
                    "{}:\n   {}",
                    filtered_bytes_translation(language),
                    &get_formatted_bytes_string_with_b(filtered_bytes)
                ))
            } else {
                Text::new(format!(
                    "{}:\n   {} {}",
                    filtered_bytes_translation(language),
                    &get_formatted_bytes_string_with_b(filtered_bytes),
                    of_total_translation(
                        language,
                        &get_percentage_string(all_bytes, filtered_bytes)
                    )
                ))
            }
            .font(font),
        )
        .push(
            Text::new(format!(
                "{}:\n   {} {}",
                filtered_packets_translation(language),
                filtered,
                of_total_translation(language, &get_percentage_string(total, filtered))
            ))
            .font(font),
        )
<<<<<<< HEAD
        .push(Text::new(dropped_text).font(font));

    Column::new()
        .align_items(Alignment::Center)
        .padding([5, 10])
        .push(
            Row::new()
                .height(Length::Fixed(120.0))
                .push(col_device_filters)
                .push(
                    Rule::vertical(25).style(<StyleTuple as Into<iced::theme::Rule>>::into(
                        StyleTuple(Arc::clone(&sniffer.style), ElementType::Standard),
                    )),
                )
                .push(col_data_representation),
        )
        .push(
            Rule::horizontal(25).style(<StyleTuple as Into<iced::theme::Rule>>::into(StyleTuple(
                Arc::clone(&sniffer.style),
                ElementType::Standard,
            ))),
        )
        .push(
            Scrollable::new(col_bytes_packets)
                .width(Length::Fill)
                .style(<StyleTuple as Into<iced::theme::Scrollable>>::into(
                    StyleTuple(Arc::clone(&sniffer.style), ElementType::Standard),
                )),
        )
=======
        .push(Text::new(dropped_text).font(font))
>>>>>>> 3268b0e0
}

fn get_bars_length(
    tot_width: f32,
    chart_type: ChartType,
    first_entry: &DataInfo,
    data_info: &DataInfo,
) -> (f32, f32) {
    #[allow(clippy::cast_precision_loss)]
    match chart_type {
        ChartType::Packets => (
            tot_width * data_info.incoming_packets as f32 / first_entry.tot_packets() as f32,
            tot_width * data_info.outgoing_packets as f32 / first_entry.tot_packets() as f32,
        ),
        ChartType::Bytes => (
            tot_width * data_info.incoming_bytes as f32 / first_entry.tot_bytes() as f32,
            tot_width * data_info.outgoing_bytes as f32 / first_entry.tot_bytes() as f32,
        ),
    }
}<|MERGE_RESOLUTION|>--- conflicted
+++ resolved
@@ -586,7 +586,7 @@
     let col_data_representation = col_data_representation(
         sniffer.language,
         font,
-        sniffer.style,
+        &sniffer.style,
         sniffer.traffic_chart.chart_type,
     );
 
@@ -609,14 +609,14 @@
                 .push(col_device_filters)
                 .push(
                     Rule::vertical(25).style(<StyleTuple as Into<iced::theme::Rule>>::into(
-                        StyleTuple(sniffer.style, ElementType::Standard),
+                        StyleTuple(Arc::clone(&sniffer.style), ElementType::Standard),
                     )),
                 )
                 .push(col_data_representation),
         )
         .push(
             Rule::horizontal(25).style(<StyleTuple as Into<iced::theme::Rule>>::into(StyleTuple(
-                sniffer.style,
+                Arc::clone(&sniffer.style),
                 ElementType::Standard,
             ))),
         )
@@ -624,7 +624,7 @@
             Scrollable::new(col_bytes_packets)
                 .width(Length::Fill)
                 .style(<StyleTuple as Into<iced::theme::Scrollable>>::into(
-                    StyleTuple(sniffer.style, ElementType::Standard),
+                    StyleTuple(Arc::clone(&sniffer.style), ElementType::Standard),
                 )),
         )
 }
@@ -659,30 +659,14 @@
 fn col_data_representation(
     language: Language,
     font: Font,
-    style: StyleType,
+    style: &Arc<StyleType>,
     chart_type: ChartType,
 ) -> Column<'static, Message> {
     Column::new()
         .width(Length::FillPortion(1))
-<<<<<<< HEAD
-        .push(
-            Text::new(format!(
-                "{}:",
-                data_representation_translation(sniffer.language)
-            ))
-            .font(font),
-        )
-        .push(chart_radios(
-            sniffer.traffic_chart.chart_type,
-            font,
-            &sniffer.style,
-            sniffer.language,
-        ));
-=======
         .push(Text::new(format!("{}:", data_representation_translation(language))).font(font))
         .push(chart_radios(chart_type, font, style, language))
 }
->>>>>>> 3268b0e0
 
 fn col_bytes_packets(
     language: Language,
@@ -738,39 +722,7 @@
             ))
             .font(font),
         )
-<<<<<<< HEAD
-        .push(Text::new(dropped_text).font(font));
-
-    Column::new()
-        .align_items(Alignment::Center)
-        .padding([5, 10])
-        .push(
-            Row::new()
-                .height(Length::Fixed(120.0))
-                .push(col_device_filters)
-                .push(
-                    Rule::vertical(25).style(<StyleTuple as Into<iced::theme::Rule>>::into(
-                        StyleTuple(Arc::clone(&sniffer.style), ElementType::Standard),
-                    )),
-                )
-                .push(col_data_representation),
-        )
-        .push(
-            Rule::horizontal(25).style(<StyleTuple as Into<iced::theme::Rule>>::into(StyleTuple(
-                Arc::clone(&sniffer.style),
-                ElementType::Standard,
-            ))),
-        )
-        .push(
-            Scrollable::new(col_bytes_packets)
-                .width(Length::Fill)
-                .style(<StyleTuple as Into<iced::theme::Scrollable>>::into(
-                    StyleTuple(Arc::clone(&sniffer.style), ElementType::Standard),
-                )),
-        )
-=======
         .push(Text::new(dropped_text).font(font))
->>>>>>> 3268b0e0
 }
 
 fn get_bars_length(
