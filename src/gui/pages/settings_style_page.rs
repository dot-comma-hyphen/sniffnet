<<<<<<< HEAD
use std::sync::Arc;

=======
use iced::alignment::{Horizontal, Vertical};
>>>>>>> 3268b0e0
use iced::widget::{Button, Column, Container, Row, Text};
use iced::{Alignment, Length};
use iced_native::widget::{horizontal_space, vertical_space, Rule};

use iced::widget::TextInput;

use crate::gui::components::tab::get_settings_tabs;
use crate::gui::pages::settings_notifications_page::settings_header;
use crate::gui::pages::types::settings_page::SettingsPage;
use crate::gui::styles::style_constants::{get_font, BORDER_WIDTH, FONT_SIZE_SUBTITLE};
use crate::gui::styles::types::element_type::ElementType;
use crate::gui::styles::types::style_tuple::StyleTuple;
use crate::gui::types::message::Message;
use crate::translations::translations::{
    appearance_title_translation, custom_theme_path, deep_sea_translation, mon_amour_translation,
    yeti_day_translation, yeti_night_translation,
};
use crate::StyleType::{Day, DeepSea, MonAmour, Night};
use crate::{Sniffer, StyleType};

pub fn settings_style_page(sniffer: &Sniffer) -> Container<Message> {
    let font = get_font(&sniffer.style);
    let content = Column::new()
        .align_items(Alignment::Center)
        .width(Length::Fill)
        .push(settings_header(&sniffer.style, sniffer.language))
        .push(get_settings_tabs(
            [
                SettingsPage::Notifications,
                SettingsPage::Appearance,
                SettingsPage::Language,
            ],
            &["7 ", "K ", "c "],
            &[
                Message::OpenSettings(SettingsPage::Notifications),
                Message::TickInit,
                Message::OpenSettings(SettingsPage::Language),
            ],
            SettingsPage::Appearance,
            &sniffer.style,
            sniffer.language,
        ))
        .push(vertical_space(Length::Fixed(15.0)))
        .push(
            appearance_title_translation(sniffer.language)
                .font(font)
                .size(FONT_SIZE_SUBTITLE),
        )
        .push(vertical_space(Length::Fixed(10.0)))
        .push(
            Row::new()
                .push(get_palette_container(
<<<<<<< HEAD
                    &sniffer.style,
                    YETI_NIGHT,
=======
                    sniffer.style,
>>>>>>> 3268b0e0
                    "Yeti Night".to_string(),
                    yeti_night_translation(sniffer.language).to_string(),
                    &Arc::new(Night),
                ))
                .push(horizontal_space(Length::Fixed(15.0)))
                .push(get_palette_container(
<<<<<<< HEAD
                    &sniffer.style,
                    YETI_DAY,
=======
                    sniffer.style,
>>>>>>> 3268b0e0
                    "Yeti Day".to_string(),
                    yeti_day_translation(sniffer.language).to_string(),
                    &Arc::new(Day),
                )),
        )
        .push(vertical_space(Length::Fixed(10.0)))
        .push(
            Row::new()
                .push(get_palette_container(
<<<<<<< HEAD
                    &sniffer.style,
                    DEEP_SEA,
=======
                    sniffer.style,
>>>>>>> 3268b0e0
                    "Deep Sea".to_string(),
                    deep_sea_translation(sniffer.language).to_string(),
                    &Arc::new(DeepSea),
                ))
                .push(horizontal_space(Length::Fixed(15.0)))
                .push(get_palette_container(
<<<<<<< HEAD
                    &sniffer.style,
                    MON_AMOUR,
=======
                    sniffer.style,
>>>>>>> 3268b0e0
                    "Mon Amour".to_string(),
                    mon_amour_translation(sniffer.language).to_string(),
                    &Arc::new(MonAmour),
                )),
        )
        .push(vertical_space(Length::Fixed(10.0)))
        .push(
            Row::new().push(
                TextInput::new(
                    custom_theme_path(sniffer.language),
                    sniffer.style_path_update.as_deref().unwrap_or_default(),
                )
                .font(font)
                // Iced's TextInput has an on_submit function but there's no callback
                .on_input(Message::UpdateStylePath)
                .on_paste(Message::PasteCustomStyle)
                .on_submit(Message::LoadCustomStyle)
                .padding(10)
                .style(StyleTuple(
                    Arc::clone(&sniffer.style),
                    ElementType::Standard,
                )),
            ),
        );

    Container::new(content)
        .height(Length::Fixed(440.0))
        .width(Length::Fixed(800.0))
        .style(<StyleTuple as Into<iced::theme::Container>>::into(
            StyleTuple(Arc::clone(&sniffer.style), ElementType::Standard),
        ))
}

fn get_palette_container(
<<<<<<< HEAD
    style: &Arc<StyleType>,
    picture: &[u8],
=======
    style: StyleType,
>>>>>>> 3268b0e0
    name: String,
    description: String,
    on_press: &Arc<StyleType>,
) -> Button<'static, Message> {
    let font = get_font(style);
    let content = Column::new()
        .width(Length::Fill)
        .align_items(Alignment::Center)
        .spacing(5)
        .push(Text::new(name).font(font))
        .push(get_palette(on_press))
        .push(Text::new(description).font(font));

    Button::new(content)
        .height(Length::Fixed(120.0))
        .width(Length::Fixed(380.0))
        .padding(5)
        .style(
            StyleTuple(
                Arc::clone(style),
                if on_press.eq(style) {
                    ElementType::BorderedRoundSelected
                } else {
                    ElementType::BorderedRound
                },
            )
            .into(),
        )
<<<<<<< HEAD
        .on_press(Message::Style(Arc::clone(on_press)))
=======
        .on_press(Message::Style(on_press))
}

fn get_palette(style: StyleType) -> Container<'static, Message> {
    Container::new(
        Row::new()
            .padding(0)
            .push(Row::new().padding(0).width(Length::Fixed(120.0)).push(
                Rule::horizontal(50).style(<StyleTuple as Into<iced::theme::Rule>>::into(
                    StyleTuple(style, ElementType::PalettePrimary),
                )),
            ))
            .push(Row::new().padding(0).width(Length::Fixed(80.0)).push(
                Rule::horizontal(50).style(<StyleTuple as Into<iced::theme::Rule>>::into(
                    StyleTuple(style, ElementType::PaletteSecondary),
                )),
            ))
            .push(Row::new().padding(0).width(Length::Fixed(60.0)).push(
                Rule::horizontal(50).style(<StyleTuple as Into<iced::theme::Rule>>::into(
                    StyleTuple(style, ElementType::PaletteOutgoing),
                )),
            ))
            .push(Row::new().padding(0).width(Length::Fixed(40.0)).push(
                Rule::horizontal(50).style(<StyleTuple as Into<iced::theme::Rule>>::into(
                    StyleTuple(style, ElementType::PaletteButtons),
                )),
            )),
    )
    .align_x(Horizontal::Center)
    .align_y(Vertical::Center)
    .width(300.0 + 2.0 * BORDER_WIDTH)
    .height(50.0 + 1.7 * BORDER_WIDTH)
    .style(<StyleTuple as Into<iced::theme::Container>>::into(
        StyleTuple(style, ElementType::Palette),
    ))
>>>>>>> 3268b0e0
}<|MERGE_RESOLUTION|>--- conflicted
+++ resolved
@@ -1,9 +1,6 @@
-<<<<<<< HEAD
 use std::sync::Arc;
 
-=======
 use iced::alignment::{Horizontal, Vertical};
->>>>>>> 3268b0e0
 use iced::widget::{Button, Column, Container, Row, Text};
 use iced::{Alignment, Length};
 use iced_native::widget::{horizontal_space, vertical_space, Rule};
@@ -56,24 +53,14 @@
         .push(
             Row::new()
                 .push(get_palette_container(
-<<<<<<< HEAD
                     &sniffer.style,
-                    YETI_NIGHT,
-=======
-                    sniffer.style,
->>>>>>> 3268b0e0
                     "Yeti Night".to_string(),
                     yeti_night_translation(sniffer.language).to_string(),
                     &Arc::new(Night),
                 ))
                 .push(horizontal_space(Length::Fixed(15.0)))
                 .push(get_palette_container(
-<<<<<<< HEAD
                     &sniffer.style,
-                    YETI_DAY,
-=======
-                    sniffer.style,
->>>>>>> 3268b0e0
                     "Yeti Day".to_string(),
                     yeti_day_translation(sniffer.language).to_string(),
                     &Arc::new(Day),
@@ -83,24 +70,14 @@
         .push(
             Row::new()
                 .push(get_palette_container(
-<<<<<<< HEAD
                     &sniffer.style,
-                    DEEP_SEA,
-=======
-                    sniffer.style,
->>>>>>> 3268b0e0
                     "Deep Sea".to_string(),
                     deep_sea_translation(sniffer.language).to_string(),
                     &Arc::new(DeepSea),
                 ))
                 .push(horizontal_space(Length::Fixed(15.0)))
                 .push(get_palette_container(
-<<<<<<< HEAD
                     &sniffer.style,
-                    MON_AMOUR,
-=======
-                    sniffer.style,
->>>>>>> 3268b0e0
                     "Mon Amour".to_string(),
                     mon_amour_translation(sniffer.language).to_string(),
                     &Arc::new(MonAmour),
@@ -135,12 +112,7 @@
 }
 
 fn get_palette_container(
-<<<<<<< HEAD
     style: &Arc<StyleType>,
-    picture: &[u8],
-=======
-    style: StyleType,
->>>>>>> 3268b0e0
     name: String,
     description: String,
     on_press: &Arc<StyleType>,
@@ -169,34 +141,31 @@
             )
             .into(),
         )
-<<<<<<< HEAD
         .on_press(Message::Style(Arc::clone(on_press)))
-=======
-        .on_press(Message::Style(on_press))
 }
 
-fn get_palette(style: StyleType) -> Container<'static, Message> {
+fn get_palette(style: &Arc<StyleType>) -> Container<'static, Message> {
     Container::new(
         Row::new()
             .padding(0)
             .push(Row::new().padding(0).width(Length::Fixed(120.0)).push(
                 Rule::horizontal(50).style(<StyleTuple as Into<iced::theme::Rule>>::into(
-                    StyleTuple(style, ElementType::PalettePrimary),
+                    StyleTuple(Arc::clone(style), ElementType::PalettePrimary),
                 )),
             ))
             .push(Row::new().padding(0).width(Length::Fixed(80.0)).push(
                 Rule::horizontal(50).style(<StyleTuple as Into<iced::theme::Rule>>::into(
-                    StyleTuple(style, ElementType::PaletteSecondary),
+                    StyleTuple(Arc::clone(style), ElementType::PaletteSecondary),
                 )),
             ))
             .push(Row::new().padding(0).width(Length::Fixed(60.0)).push(
                 Rule::horizontal(50).style(<StyleTuple as Into<iced::theme::Rule>>::into(
-                    StyleTuple(style, ElementType::PaletteOutgoing),
+                    StyleTuple(Arc::clone(style), ElementType::PaletteOutgoing),
                 )),
             ))
             .push(Row::new().padding(0).width(Length::Fixed(40.0)).push(
                 Rule::horizontal(50).style(<StyleTuple as Into<iced::theme::Rule>>::into(
-                    StyleTuple(style, ElementType::PaletteButtons),
+                    StyleTuple(Arc::clone(style), ElementType::PaletteButtons),
                 )),
             )),
     )
@@ -205,7 +174,6 @@
     .width(300.0 + 2.0 * BORDER_WIDTH)
     .height(50.0 + 1.7 * BORDER_WIDTH)
     .style(<StyleTuple as Into<iced::theme::Container>>::into(
-        StyleTuple(style, ElementType::Palette),
+        StyleTuple(Arc::clone(style), ElementType::Palette),
     ))
->>>>>>> 3268b0e0
 }