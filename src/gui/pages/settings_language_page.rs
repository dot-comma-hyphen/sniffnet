--- conflicted
+++ resolved
@@ -19,23 +19,11 @@
     let font_headers = get_font_headers(sniffer.style);
 
     let language_active = sniffer.language;
-<<<<<<< HEAD
-    let row_language_radio_1 =
-        language_radios(language_active, &Language::ROW1, font, sniffer.style);
-    let row_language_radio_2 =
-        language_radios(language_active, &Language::ROW2, font, sniffer.style);
-    let row_language_radio_3 =
-        language_radios(language_active, &Language::ROW3, font, sniffer.style);
-    let row_language_radio_4 =
-        language_radios(language_active, &Language::ROW4, font, sniffer.style);
-    let row_language_radio_5 =
-        language_radios(language_active, &Language::ROW5, font, sniffer.style);
-=======
     let row_language_radio_1 = language_radios(language_active, &Language::ROW1, font);
     let row_language_radio_2 = language_radios(language_active, &Language::ROW2, font);
     let row_language_radio_3 = language_radios(language_active, &Language::ROW3, font);
     let row_language_radio_4 = language_radios(language_active, &Language::ROW4, font);
->>>>>>> 2bb0fa72
+    let row_language_radio_5 = language_radios(language_active, &Language::ROW5, font);
     let col_language_radio_all = Column::new()
         .spacing(10)
         .push(row_language_radio_1)
