--- conflicted
+++ resolved
@@ -1,9 +1,4 @@
-<<<<<<< HEAD
-use std::sync::Arc;
-
-=======
 use iced::widget::horizontal_space;
->>>>>>> 3b362897
 use iced::widget::{Column, Radio, Row, Text};
 use iced::{Alignment, Font, Length, Renderer};
 
@@ -22,20 +17,12 @@
 pub fn ip_version_radios(
     active: IpVersion,
     font: Font,
-<<<<<<< HEAD
-    style: &Arc<StyleType>,
-=======
->>>>>>> 3b362897
     language: Language,
 ) -> Column<'static, Message, Renderer<StyleType>> {
     let mut ret_val = Column::new().spacing(10).push(
         ip_version_translation(language)
             .font(font)
-<<<<<<< HEAD
-            .style(StyleTuple(Arc::clone(style), ElementType::Subtitle))
-=======
             .style(TextType::Subtitle)
->>>>>>> 3b362897
             .size(FONT_SIZE_SUBTITLE),
     );
     for option in IpVersion::ALL {
@@ -48,15 +35,7 @@
             )
             .spacing(7)
             .font(font)
-<<<<<<< HEAD
-            .size(15)
-            .style(<StyleTuple as Into<iced::theme::Radio>>::into(StyleTuple(
-                Arc::clone(style),
-                ElementType::Standard,
-            ))),
-=======
-            .size(15),
->>>>>>> 3b362897
+            .size(15),
         );
     }
     ret_val
@@ -65,20 +44,12 @@
 pub fn transport_protocol_radios(
     active: TransProtocol,
     font: Font,
-<<<<<<< HEAD
-    style: &Arc<StyleType>,
-=======
->>>>>>> 3b362897
     language: Language,
 ) -> Column<'static, Message, Renderer<StyleType>> {
     let mut ret_val = Column::new().spacing(10).push(
         Text::new(transport_protocol_translation(language))
             .font(font)
-<<<<<<< HEAD
-            .style(StyleTuple(Arc::clone(style), ElementType::Subtitle))
-=======
             .style(TextType::Subtitle)
->>>>>>> 3b362897
             .size(FONT_SIZE_SUBTITLE),
     );
     for option in TransProtocol::ALL {
@@ -91,15 +62,7 @@
             )
             .spacing(7)
             .font(font)
-<<<<<<< HEAD
-            .size(15)
-            .style(<StyleTuple as Into<iced::theme::Radio>>::into(StyleTuple(
-                Arc::clone(style),
-                ElementType::Standard,
-            ))),
-=======
-            .size(15),
->>>>>>> 3b362897
+            .size(15),
         );
     }
     ret_val
@@ -109,12 +72,7 @@
     active: Language,
     collection: &[Language],
     font: Font,
-<<<<<<< HEAD
-    style: &Arc<StyleType>,
-) -> Row<'static, Message> {
-=======
-) -> Row<'static, Message, Renderer<StyleType>> {
->>>>>>> 3b362897
+) -> Row<'static, Message, Renderer<StyleType>> {
     let mut ret_val = Row::new().spacing(10).align_items(Alignment::Center);
     for option in collection {
         ret_val = ret_val.push(
@@ -131,17 +89,7 @@
                         )
                         .spacing(7)
                         .font(font)
-<<<<<<< HEAD
-                        .size(15)
-                        .style(
-                            <StyleTuple as Into<iced::theme::Radio>>::into(StyleTuple(
-                                Arc::clone(style),
-                                ElementType::Standard,
-                            )),
-                        ),
-=======
                         .size(15),
->>>>>>> 3b362897
                     )
                     .push(horizontal_space(Length::Fixed(8.0)))
                     .push(option.get_flag()),
@@ -154,10 +102,6 @@
 pub fn sound_packets_threshold_radios(
     packets_notification: PacketsNotification,
     font: Font,
-<<<<<<< HEAD
-    style: &Arc<StyleType>,
-=======
->>>>>>> 3b362897
     language: Language,
 ) -> Row<'static, Message, Renderer<StyleType>> {
     let mut ret_val = Row::new()
@@ -181,15 +125,7 @@
             )
             .spacing(7)
             .font(font)
-<<<<<<< HEAD
-            .size(15)
-            .style(<StyleTuple as Into<iced::theme::Radio>>::into(StyleTuple(
-                Arc::clone(style),
-                ElementType::Standard,
-            ))),
-=======
-            .size(15),
->>>>>>> 3b362897
+            .size(15),
         );
     }
     ret_val
@@ -198,10 +134,6 @@
 pub fn sound_bytes_threshold_radios(
     bytes_notification: BytesNotification,
     font: Font,
-<<<<<<< HEAD
-    style: &Arc<StyleType>,
-=======
->>>>>>> 3b362897
     language: Language,
 ) -> Row<'static, Message, Renderer<StyleType>> {
     let mut ret_val = Row::new()
@@ -225,15 +157,7 @@
             )
             .spacing(7)
             .font(font)
-<<<<<<< HEAD
-            .size(15)
-            .style(<StyleTuple as Into<iced::theme::Radio>>::into(StyleTuple(
-                Arc::clone(style),
-                ElementType::Standard,
-            ))),
-=======
-            .size(15),
->>>>>>> 3b362897
+            .size(15),
         );
     }
     ret_val
@@ -242,10 +166,6 @@
 pub fn sound_favorite_radios(
     favorite_notification: FavoriteNotification,
     font: Font,
-<<<<<<< HEAD
-    style: &Arc<StyleType>,
-=======
->>>>>>> 3b362897
     language: Language,
 ) -> Row<'static, Message, Renderer<StyleType>> {
     let mut ret_val = Row::new()
@@ -269,15 +189,7 @@
             )
             .spacing(7)
             .font(font)
-<<<<<<< HEAD
-            .size(15)
-            .style(<StyleTuple as Into<iced::theme::Radio>>::into(StyleTuple(
-                Arc::clone(style),
-                ElementType::Standard,
-            ))),
-=======
-            .size(15),
->>>>>>> 3b362897
+            .size(15),
         );
     }
     ret_val
@@ -286,10 +198,6 @@
 pub fn chart_radios(
     active: ChartType,
     font: Font,
-<<<<<<< HEAD
-    style: &Arc<StyleType>,
-=======
->>>>>>> 3b362897
     language: Language,
 ) -> Column<'static, Message, Renderer<StyleType>> {
     let mut ret_val = Column::new()
@@ -306,56 +214,8 @@
             )
             .spacing(7)
             .font(font)
-<<<<<<< HEAD
-            .size(15)
-            .style(<StyleTuple as Into<iced::theme::Radio>>::into(StyleTuple(
-                Arc::clone(style),
-                ElementType::Standard,
-            ))),
-        );
-    }
-    ret_val
-}
-
-// pub fn report_radios(
-//     active: ReportType,
-//     font: Font,
-//     style: Arc<StyleType>,
-//     language: Language,
-// ) -> Row<'static, Message> {
-//     let mut ret_val = Row::new()
-//         .padding([10, 0, 15, 5])
-//         .spacing(20)
-//         .align_items(Alignment::Center)
-//         .push(
-//             relevant_connections_translation(language)
-//                 .font(font)
-//                 .size(FONT_SIZE_TITLE),
-//         );
-//     for option in ReportType::ALL {
-//         ret_val = ret_val.push(
-//             Radio::new(
-//                 option.get_radio_label(language),
-//                 option,
-//                 Some(active),
-//                 Message::ReportSelection,
-//             )
-//             .spacing(7)
-//             .font(font)
-//             .size(15)
-//             .style(<StyleTuple as Into<iced::theme::Radio>>::into(StyleTuple(
-//                 Arc::clone(style),
-//                 ElementType::Standard,
-//             ))),
-//         );
-//     }
-//     ret_val = ret_val.push(horizontal_space(Length::Fixed(120.0)));
-//     ret_val
-// }
-=======
-            .size(15),
-        );
-    }
-    ret_val
-}
->>>>>>> 3b362897
+            .size(15),
+        );
+    }
+    ret_val
+}