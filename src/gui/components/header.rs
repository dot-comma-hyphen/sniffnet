//! GUI upper header

use std::sync::Arc;

use iced::alignment::{Horizontal, Vertical};
use iced::widget::text::LineHeight;
use iced::widget::tooltip::Position;
use iced::widget::{button, Container, Row, Tooltip};
use iced::Length::FillPortion;
use iced::{Alignment, Font, Length, Renderer};

use crate::gui::pages::types::settings_page::SettingsPage;
use crate::gui::styles::container::ContainerType;
use crate::gui::styles::types::gradient_type::GradientType;
use crate::gui::types::message::Message;
use crate::translations::translations::{quit_analysis_translation, settings_translation};
use crate::utils::types::icon::Icon;
use crate::{Language, StyleType};

pub fn header(
<<<<<<< HEAD
    style: &Arc<StyleType>,
=======
    font: Font,
    color_gradient: GradientType,
>>>>>>> 3b362897
    back_button: bool,
    language: Language,
    last_opened_setting: SettingsPage,
) -> Container<'static, Message, Renderer<StyleType>> {
    let logo = Icon::Sniffnet
        .to_text()
        .horizontal_alignment(Horizontal::Center)
        .vertical_alignment(Vertical::Center)
        .width(FillPortion(6))
        .height(Length::Fill)
        .line_height(LineHeight::Relative(1.0))
        .size(100);

    Container::new(
        Row::new()
            .height(Length::Fill)
            .width(Length::Fill)
            .align_items(Alignment::Center)
            .push(if back_button {
                Container::new(get_button_reset(font, language))
                    .width(FillPortion(1))
                    .align_x(Horizontal::Center)
            } else {
                Container::new(Row::new())
                    .width(FillPortion(1))
                    .align_x(Horizontal::Center)
            })
            .push(logo)
            .push(
                Container::new(get_button_settings(font, language, last_opened_setting))
                    .width(FillPortion(1))
                    .align_x(Horizontal::Center),
            ),
    )
    .height(Length::Fixed(95.0))
    .align_y(Vertical::Center)
    .width(Length::Fill)
<<<<<<< HEAD
    .style(<StyleTuple as Into<iced::theme::Container>>::into(
        StyleTuple(Arc::clone(style), ElementType::Headers),
    ))
}

fn get_button_reset(style: &Arc<StyleType>, language: Language) -> Tooltip<'static, Message> {
=======
    .style(ContainerType::Gradient(color_gradient))
}

fn get_button_reset(
    font: Font,
    language: Language,
) -> Tooltip<'static, Message, Renderer<StyleType>> {
>>>>>>> 3b362897
    let content = button(
        Icon::ArrowBack
            .to_text()
            .size(20)
            .horizontal_alignment(Horizontal::Center)
            .vertical_alignment(Vertical::Center),
    )
    .padding(10)
    .height(Length::Fixed(40.0))
    .width(Length::Fixed(60.0))
<<<<<<< HEAD
    .style(StyleTuple(Arc::clone(style), ElementType::Standard).into())
=======
>>>>>>> 3b362897
    .on_press(Message::ResetButtonPressed);

    Tooltip::new(
        content,
        quit_analysis_translation(language),
        Position::Right,
    )
<<<<<<< HEAD
    .font(get_font(style))
    .style(<StyleTuple as Into<iced::theme::Container>>::into(
        StyleTuple(Arc::clone(style), ElementType::Tooltip),
    ))
}

pub fn get_button_settings(
    style: &Arc<StyleType>,
=======
    .font(font)
    .style(ContainerType::Tooltip)
}

pub fn get_button_settings(
    font: Font,
>>>>>>> 3b362897
    language: Language,
    open_overlay: SettingsPage,
) -> Tooltip<'static, Message, Renderer<StyleType>> {
    let content = button(
        Icon::Settings
            .to_text()
            .size(20.5)
            .horizontal_alignment(Horizontal::Center)
            .vertical_alignment(Vertical::Center),
    )
    .padding(0)
    .height(Length::Fixed(40.0))
    .width(Length::Fixed(60.0))
<<<<<<< HEAD
    .style(StyleTuple(Arc::clone(style), ElementType::Standard).into())
    .on_press(Message::OpenSettings(open_overlay));

    Tooltip::new(content, settings_translation(language), Position::Left)
        .font(get_font(style))
        .style(<StyleTuple as Into<iced::theme::Container>>::into(
            StyleTuple(Arc::clone(style), ElementType::Tooltip),
        ))
=======
    .on_press(Message::OpenSettings(open_overlay));

    Tooltip::new(content, settings_translation(language), Position::Left)
        .font(font)
        .style(ContainerType::Tooltip)
>>>>>>> 3b362897
}<|MERGE_RESOLUTION|>--- conflicted
+++ resolved
@@ -1,6 +1,4 @@
 //! GUI upper header
-
-use std::sync::Arc;
 
 use iced::alignment::{Horizontal, Vertical};
 use iced::widget::text::LineHeight;
@@ -18,12 +16,8 @@
 use crate::{Language, StyleType};
 
 pub fn header(
-<<<<<<< HEAD
-    style: &Arc<StyleType>,
-=======
     font: Font,
     color_gradient: GradientType,
->>>>>>> 3b362897
     back_button: bool,
     language: Language,
     last_opened_setting: SettingsPage,
@@ -61,14 +55,6 @@
     .height(Length::Fixed(95.0))
     .align_y(Vertical::Center)
     .width(Length::Fill)
-<<<<<<< HEAD
-    .style(<StyleTuple as Into<iced::theme::Container>>::into(
-        StyleTuple(Arc::clone(style), ElementType::Headers),
-    ))
-}
-
-fn get_button_reset(style: &Arc<StyleType>, language: Language) -> Tooltip<'static, Message> {
-=======
     .style(ContainerType::Gradient(color_gradient))
 }
 
@@ -76,7 +62,6 @@
     font: Font,
     language: Language,
 ) -> Tooltip<'static, Message, Renderer<StyleType>> {
->>>>>>> 3b362897
     let content = button(
         Icon::ArrowBack
             .to_text()
@@ -87,10 +72,6 @@
     .padding(10)
     .height(Length::Fixed(40.0))
     .width(Length::Fixed(60.0))
-<<<<<<< HEAD
-    .style(StyleTuple(Arc::clone(style), ElementType::Standard).into())
-=======
->>>>>>> 3b362897
     .on_press(Message::ResetButtonPressed);
 
     Tooltip::new(
@@ -98,23 +79,12 @@
         quit_analysis_translation(language),
         Position::Right,
     )
-<<<<<<< HEAD
-    .font(get_font(style))
-    .style(<StyleTuple as Into<iced::theme::Container>>::into(
-        StyleTuple(Arc::clone(style), ElementType::Tooltip),
-    ))
-}
-
-pub fn get_button_settings(
-    style: &Arc<StyleType>,
-=======
     .font(font)
     .style(ContainerType::Tooltip)
 }
 
 pub fn get_button_settings(
     font: Font,
->>>>>>> 3b362897
     language: Language,
     open_overlay: SettingsPage,
 ) -> Tooltip<'static, Message, Renderer<StyleType>> {
@@ -128,20 +98,9 @@
     .padding(0)
     .height(Length::Fixed(40.0))
     .width(Length::Fixed(60.0))
-<<<<<<< HEAD
-    .style(StyleTuple(Arc::clone(style), ElementType::Standard).into())
-    .on_press(Message::OpenSettings(open_overlay));
-
-    Tooltip::new(content, settings_translation(language), Position::Left)
-        .font(get_font(style))
-        .style(<StyleTuple as Into<iced::theme::Container>>::into(
-            StyleTuple(Arc::clone(style), ElementType::Tooltip),
-        ))
-=======
     .on_press(Message::OpenSettings(open_overlay));
 
     Tooltip::new(content, settings_translation(language), Position::Left)
         .font(font)
         .style(ContainerType::Tooltip)
->>>>>>> 3b362897
 }