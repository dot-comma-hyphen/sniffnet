--- conflicted
+++ resolved
@@ -9,11 +9,7 @@
 use crate::enums::traffic_type::TrafficType;
 use crate::structs::address_port_pair::AddressPortPair;
 use crate::structs::info_address_port_pair::InfoAddressPortPair;
-<<<<<<< HEAD
-use crate::utility::get_formatted_strings::get_country_code;
-=======
 use crate::utility::countries::get_country_code;
->>>>>>> ed52db75
 use crate::{AppProtocol, InfoTraffic, IpVersion, TransProtocol};
 
 /// This function analyzes the network layer header passed as parameter and updates variables
@@ -98,10 +94,6 @@
     db: &DbIpDatabase<CountryCode>,
 ) {
     let now = Local::now();
-<<<<<<< HEAD
-    let trans_protocol = key.trans_protocol;
-=======
->>>>>>> ed52db75
     let very_long_address = key.address1.len() > 25 || key.address2.len() > 25;
     let mut info_traffic = info_traffic_mutex
         .lock()
@@ -112,11 +104,7 @@
         // first occurrence of key => retrieve country code
         get_country_code(db, traffic_type, &key)
     } else {
-<<<<<<< HEAD
-        "".to_string()
-=======
         String::new()
->>>>>>> ed52db75
     };
     info_traffic
         .map
