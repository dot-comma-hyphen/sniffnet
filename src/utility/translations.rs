use crate::enums::language::Language;
use iced::widget::Text;

pub fn choose_adapters_translation(language: Language) -> Text<'static> {
    Text::new(match language {
        Language::EN => "Select network adapter to inspect",
        Language::IT => "Seleziona la scheda di rete da ispezionare",
        Language::FR => "Séléctionez une carte réseau à inspecter",
    })
}

pub fn application_protocol_translation(language: Language) -> &'static str {
    match language {
        Language::EN => "Application protocol",
        Language::IT => "Protocollo applicativo",
        Language::FR => "Protocol applicatif",
    }
}

pub fn select_filters_translation(language: Language) -> Text<'static> {
    Text::new(match language {
        Language::EN => "Select filters to be applied on network traffic",
        Language::IT => "Seleziona i filtri da applicare al traffico di rete",
        Language::FR => "Séléctionez les filtres à appliquer sur le traffic reseau",
    })
}

pub fn start_translation(language: Language) -> &'static str {
    match language {
        Language::EN => "Start!",
        Language::IT => "Avvia!",
        Language::FR => "Commencer!",
    }
}

pub fn address_translation(language: Language) -> &'static str {
    match language {
        Language::EN => "\nAddress:",
        Language::IT => "\nIndirizzo:",
        Language::FR => "\nAdresse:",
    }
}

pub fn addresses_translation(language: Language) -> &'static str {
    match language {
        Language::EN => "\nAddresses:",
        Language::IT => "\nIndirizzi:",
        Language::FR => "\nAdresses:",
    }
}

pub fn ip_version_translation(language: Language) -> Text<'static> {
    Text::new(match language {
        Language::EN => "IP version",
        Language::IT => "Versione IP",
        Language::FR => "Version IP",
    })
}

pub fn transport_protocol_translation(language: Language) -> &'static str {
    match language {
        Language::EN => "Transport protocol",
        Language::IT => "Protocollo di trasporto",
        Language::FR => "Protocole de transport",
    }
}

pub fn traffic_rate_translation(language: Language) -> Text<'static> {
    Text::new(match language {
        Language::EN => "Traffic rate:",
        Language::IT => "Intensità del traffico:",
        Language::FR => "Fréquence du traffic:",
    })
}

pub fn relevant_connections_translation(language: Language) -> Text<'static> {
    Text::new(match language {
        Language::EN => "Relevant connections:",
        Language::IT => "Connessioni rilevanti:",
        Language::FR => "Connexions pertinentes:",
    })
}

pub fn settings_translation(language: Language) -> &'static str {
    match language {
        Language::EN => "Settings",
        Language::IT => "Impostazioni",
        Language::FR => "Paramètres",
    }
}

pub fn yes_translation(language: Language) -> Text<'static> {
    Text::new(match language {
        Language::EN => "Yes",
        Language::IT => "Sì",
        Language::FR => "Oui",
    })
}

pub fn ask_quit_translation(language: Language) -> Text<'static> {
    Text::new(match language {
        Language::EN => "Are you sure you want to quit this analysis?",
        Language::IT => "Sei sicuro di voler interrompere questa analisi?",
        Language::FR => "Etes-vous sûre de vouloir quitter l'application ?",
    })
}

pub fn quit_analysis_translation(language: Language) -> String {
    match language {
        Language::EN => "Quit analysis".to_string(),
        Language::IT => "Interrompi analisi".to_string(),
        Language::FR => "Quitter l'analyse".to_string(),
    }
}

pub fn ask_clear_all_translation(language: Language) -> Text<'static> {
    Text::new(match language {
        Language::EN => "Are you sure you want to clear notifications?",
        Language::IT => "Sei sicuro di voler eliminare le notifiche?",
        Language::FR => "Etes-vous sûre de vouloir vider les notifications ?",
    })
}

pub fn clear_all_translation(language: Language) -> String {
    match language {
        Language::EN => "Clear all".to_string(),
        Language::IT => "Elimina tutte".to_string(),
        Language::FR => "Tous vider".to_string(),
    }
}

pub fn hide_translation(language: Language) -> &'static str {
    match language {
        Language::EN => "Hide",
        Language::IT => "Nascondi",
        Language::FR => "Masquer",
    }
}

pub fn no_addresses_translation(language: Language, adapter: &str) -> Text<'static> {
    Text::new(match language {
        Language::EN => format!("No traffic can be observed because the adapter you selected has no active addresses...\n\n\
                                 Network adapter: {adapter}\n\n\
                                 If you are sure you are connected to the internet, try choosing a different adapter."),
        Language::IT => format!("Non è osservabile alcun traffico perché l'adattatore di rete selezionato non ha indirizzi attivi...\n\n\
                                Adattatore di rete: {adapter}\n\n\
                                Se sei sicuro di essere connesso ad internet, prova a scegliere un adattatore diverso."),
        Language::FR => format!("Aucun traffic ne peut être observé car la carte réseau que vous avez saisit n'a pas d'adresse...\n\n\
                                carte réseau: {adapter}\n\n\
                                Si vous étes sûre d'être connecté à internet, essayez une autre carte."),
    })
}

pub fn waiting_translation(language: Language, adapter: &str) -> Text<'static> {
    Text::new(match language {
        Language::EN => format!("No traffic has been observed yet. Waiting for network packets...\n\n\
                                 Network adapter: {adapter}\n\n\
                                 Are you sure you are connected to the internet and you have selected the correct adapter?"),
        Language::IT => format!("Nessun tipo di traffico è stato osservato finora. Attendo pacchetti di rete...\n\n\
                                Adattatore di rete: {adapter}\n\n\
                                Sei sicuro di esser connesso ad internet e di aver selezionato l'adattatore corretto?"),
        Language::FR => format!("Aucun traffic n'a été capturé pour le moment. En attente de paquets...\n\n\
                                carte réseau: {adapter}\n\n\
                                Etes-vous sûre d'être connecté à internet et d'avoir selectionné la bonne carte réseau ?"),
    })
}

pub fn some_observed_translation(
    language: Language,
    observed: &str,
    filters: &str,
) -> Text<'static> {
    Text::new(match language {
        Language::EN => format!("Total intercepted packets: {observed}\n\n\
                                 Filtered packets: 0\n\n\
                                 Some packets have been intercepted, but still none has been selected according to the filters you specified...\n\n{filters}"),
        Language::IT => format!("Totale pacchetti intercettati: {observed}\n\n\
                                 Pacchetti filtrati: 0\n\n\
                                 Alcuni pacchetti sono stati intercettati, ma ancora nessuno è stato selezionato secondo i filtri specificati...\n\n{filters}"),
        Language::FR => format!("Total des paquets interceptés: {observed}\n\n\
                                 Paquets filtrés: 0\n\n\
                                 Certains paquets ont été intercepté, mais aucun ne satisfait les critères des filtres séléctionnés...\n\n{filters}"),
    })
}

pub fn filtered_packets_translation(
    language: Language,
    filtered: &str,
    percentage: &str,
) -> Text<'static> {
    Text::new(match language {
        Language::EN => format!("Filtered packets:\n   {filtered} ({percentage} of the total)"),
        Language::IT => format!("Pacchetti filtrati:\n   {filtered} ({percentage} del totale)"),
        Language::FR => format!("Paquets filtrés:\n   {filtered} ({percentage} du total)"),
    })
}

pub fn filtered_bytes_translation(
    language: Language,
    filtered: &str,
    percentage: &str,
) -> Text<'static> {
    Text::new(match language {
        Language::EN => format!("Filtered bytes:\n   {filtered} ({percentage} of the total)"),
        Language::IT => format!("Byte filtrati:\n   {filtered} ({percentage} del totale)"),
        Language::FR => format!("Octets filtrés:\n   {filtered} ({percentage} du total)"),
    })
}

pub fn filtered_application_translation(language: Language) -> Text<'static> {
    Text::new(match language {
        Language::EN => "Filtered packets per application protocol:",
        Language::IT => "Pacchetti filtrati per protocollo applicativo:",
        Language::FR => "Paquets filtrés par protocal applicatif:",
    })
}

pub fn no_favorites_translation(language: Language) -> Text<'static> {
    Text::new(match language {
        Language::EN => "Nothing to show at the moment.\n\
                         To add a connection to your favorites, click on the star symbol near the connection.",
        Language::IT => "Nulla da vedere per il momento.\n\
                         Per aggiungere una connessione ai tuoi preferiti, clicca sul simbolo della stella vicino alla connessione.",
        Language::FR => "Rien a voir pour le moment.\n\
                         Pour ajouter une connection à vos favoris, cliquez sur l'étoile à côté de la connexion.",
    })
}

pub fn error_translation(language: Language, error: &str) -> Text<'static> {
    Text::new(match language {
        Language::EN => format!(
            "An error occurred! \n\n\
                                {error}"
        ),
        Language::IT => format!(
            "Si è verificato un errore! \n\n\
                                {error}"
        ),
        Language::FR => format!(
            "Une erreur est survenue! \n\n\
                                {error}"
        ),
    })
}

pub fn both_translation(language: Language) -> &'static str {
    match language {
        Language::EN => "both",
        Language::IT => "entrambi",
        Language::FR => "les deux",
    }
}

// pub fn all_protocols_translation(language: Language) -> &'static str {
//     match language {
//         Language::EN => "All protocols",
//         Language::IT => "Tutti i protocolli",
//         Language::FR => "Tous les protocoles",
//     }
// }

pub fn packets_chart_translation(language: Language) -> &'static str {
    match language {
        Language::EN => "packets per second",
        Language::IT => "pacchetti al secondo",
        Language::FR => "paquets pas seconde",
    }
}

pub fn bytes_chart_translation(language: Language) -> &'static str {
    match language {
        Language::EN => "bytes per second",
        Language::IT => "byte al secondo",
        Language::FR => "octet par seconde",
    }
}

pub fn recent_report_translation(language: Language) -> &'static str {
    match language {
        Language::EN => "most recent",
        Language::IT => "più recenti",
        Language::FR => "la plus récente",
    }
}

pub fn packets_report_translation(language: Language) -> &'static str {
    match language {
        Language::EN => "most packets",
        Language::IT => "più pacchetti",
        Language::FR => "le plus de paquets",
    }
}

pub fn bytes_report_translation(language: Language) -> &'static str {
    match language {
        Language::EN => "most bytes",
        Language::IT => "più byte",
        Language::FR => "le plus de donnée",
    }
}

pub fn favorite_report_translation(language: Language) -> &'static str {
    match language {
        Language::EN => "favorites",
        Language::IT => "preferiti",
        Language::FR => "favouris",
    }
}

pub fn notifications_title_translation(language: Language) -> Text<'static> {
    Text::new(match language {
        Language::EN => "Customize your notifications",
        Language::IT => "Personalizza le tue notifiche",
        Language::FR => "Pérsonnalisez vos notifications",
    })
}

pub fn appearance_title_translation(language: Language) -> Text<'static> {
    Text::new(match language {
        Language::EN => "Choose your favorite theme",
        Language::IT => "Scegli il tuo tema preferito",
        Language::FR => "Séléctionez votre thème préféré",
    })
}

pub fn languages_title_translation(language: Language) -> Text<'static> {
    Text::new(match language {
        Language::EN => "Select your language",
        Language::IT => "Seleziona la lingua",
        Language::FR => "Séléctionez votre langue",
    })
}

pub fn active_filters_translation(language: Language) -> &'static str {
    match language {
        Language::EN => "Active filters:",
        Language::IT => "Filtri attivi:",
        Language::FR => "Filtres actifs",
    }
}

pub fn none_translation(language: Language) -> &'static str {
    match language {
        Language::EN => "none",
        Language::IT => "nessuno",
        Language::FR => "aucun",
    }
}

pub fn yeti_night_translation(language: Language) -> &'static str {
    match language {
        Language::EN => "Sniffnet's original dark theme",
        Language::IT => "Il tema scuro originale di Sniffnet",
        Language::FR => "Thème original sombre de Sniffnet",
    }
}

pub fn yeti_day_translation(language: Language) -> &'static str {
    match language {
        Language::EN => "Sniffnet's original light theme",
        Language::IT => "Il tema chiaro originale di Sniffnet",
        Language::FR => "Thème original clair de Sniffnet",
    }
}

pub fn deep_sea_translation(language: Language) -> &'static str {
    match language {
        Language::EN => "To dive into network traffic",
        Language::IT => "Per immergersi nel traffico di rete",
        Language::FR => "Pour plonger dans votre traffic réseau",
    }
}

pub fn mon_amour_translation(language: Language) -> &'static str {
    match language {
        Language::EN => "Lovely theme made for dreamers",
        Language::IT => "Tema incantevole fatto per i sognatori",
        Language::FR => "Thème romantique fait pour les reveurs",
    }
}

pub fn incoming_translation(language: Language) -> &'static str {
    match language {
        Language::EN => "Incoming",
        Language::IT => "In entrata",
        Language::FR => "Entrant",
    }
}

pub fn outgoing_translation(language: Language) -> &'static str {
    match language {
        Language::EN => "Outgoing",
        Language::IT => "In uscita",
        Language::FR => "Sortant",
    }
}

pub fn notifications_translation(language: Language) -> &'static str {
    match language {
        Language::EN => "Notifications",
        Language::IT => "Notifiche",
        Language::FR => "Notifications",
    }
}

pub fn style_translation(language: Language) -> &'static str {
    match language {
        Language::EN => "Style",
        Language::IT => "Stile",
        Language::FR => "Style",
    }
}

pub fn language_translation(language: Language) -> &'static str {
    match language {
        Language::EN => "Language",
        Language::IT => "Lingua",
        Language::FR => "Langue",
    }
}

pub fn overview_translation(language: Language) -> &'static str {
    match language {
        Language::EN => "Overview",
        Language::IT => "Panoramica",
        Language::FR => "Résumé",
    }
}

<<<<<<< HEAD
pub fn inspect_translation(language: Language) -> &'static str {
    match language {
        Language::EN => "Inspect",
        Language::IT => "Ispeziona",
    }
}
=======
// pub fn inspect_translation(language: Language) -> &'static str {
//     match language {
//         Language::EN => "Inspect",
//         Language::IT => "Ispeziona",
//         Language::FR => "Inspecter",
//     }
// }
>>>>>>> 3c31c05e

pub fn packets_threshold_translation(language: Language) -> &'static str {
    match language {
        Language::EN => "Notify me when a packets threshold is exceeded",
        Language::IT => "Notificami quando una soglia di pacchetti è superata",
        Language::FR => "Notifiez-moi lorsqu'un seuil de paquet est atteint",
    }
}

pub fn bytes_threshold_translation(language: Language) -> &'static str {
    match language {
        Language::EN => "Notify me when a bytes threshold is exceeded",
        Language::IT => "Notificami quando una soglia di byte è superata",
        Language::FR => "Notifiez-moi lorsqu'un seuil de donnée est atteint",
    }
}

pub fn per_second_translation(language: Language) -> &'static str {
    match language {
        Language::EN => "(per second)",
        Language::IT => "(al secondo)",
        Language::FR => "(par seconde)",
    }
}

pub fn specify_multiples_translation(language: Language) -> &'static str {
    match language {
        Language::EN => "; you can also specify 'K', 'M' and 'G'",
        Language::IT => "; puoi anche specificare 'K', 'M' e 'G'",
        Language::FR => "; vous pouvez également spécifier 'K', 'M' et 'G'",
    }
}

pub fn favorite_notification_translation(language: Language) -> &'static str {
    match language {
        Language::EN => "Notify me when new data are exchanged from my favorites",
        Language::IT => "Notificami quando nuovi dati sono scambiati dai miei preferiti",
        Language::FR => "Notifiez-moi lorsque des données sont échangées depuis mes favoris",
    }
}

pub fn threshold_translation(language: Language) -> String {
    match language {
        Language::EN => "Threshold: ".to_string(),
        Language::IT => "Soglia: ".to_string(),
        Language::FR => "Seuil: ".to_string(),
    }
}

pub fn volume_translation(language: Language, value: u8) -> String {
    match language {
        Language::EN => format!("Volume: {value:^3}%"),
        Language::IT => format!("Volume: {value:^3}%"),
        Language::FR => format!("Volume: {value:^3}%"),
    }
}

pub fn sound_translation(language: Language) -> &'static str {
    match language {
        Language::EN => "Sound:",
        Language::IT => "Suono:",
        Language::FR => "Son:",
    }
}

pub fn open_report_translation(language: Language) -> &'static str {
    match language {
        Language::EN => "Open full report",
        Language::IT => "Apri report completo",
        Language::FR => "Ouvrir le raport complet",
    }
}

pub fn bytes_exceeded_translation(language: Language) -> &'static str {
    match language {
        Language::EN => "Bytes threshold exceeded!",
        Language::IT => "Soglia di Byte superata!",
        Language::FR => "Seuil de donnée atteint!",
    }
}

pub fn bytes_exceeded_value_translation(language: Language, value: &str) -> String {
    let trimmed_value = value.trim();
    match language {
        Language::EN => format!("{trimmed_value} bytes have been exchanged"),
        Language::IT => format!("{trimmed_value} byte sono stati scambiati"),
        Language::FR => format!("{trimmed_value} octets ont été échangé"),
    }
}

pub fn packets_exceeded_translation(language: Language) -> &'static str {
    match language {
        Language::EN => "Packets threshold exceeded!",
        Language::IT => "Soglia di pacchetti superata!",
        Language::FR => "Le seuil de paquet a été atteinte!",
    }
}

pub fn packets_exceeded_value_translation(language: Language, value: u32) -> String {
    match language {
        Language::EN => format!("{value} packets have been exchanged"),
        Language::IT => format!("{value} pacchetti sono stati scambiati"),
        Language::FR => match value {
            1 => "1 paquet a été echangé".to_owned(),
            npackets => format!("{npackets} paquets ont été echangé"),
        },
    }
}

pub fn favorite_transmitted_translation(language: Language) -> &'static str {
    match language {
        Language::EN => "New data exchanged from favorites!",
        Language::IT => "Nuovi dati scambiati dai preferiti!",
        Language::FR => "Nouvel echange de donnée depuis un favori!",
    }
}

pub fn no_notifications_set_translation(language: Language) -> Text<'static> {
    Text::new(match language {
        Language::EN => "You haven't enabled notifications yet!\n\n\
                                 After you will enable them, this page will display a log of your notifications\n\n\
                                 You can enable notifications from settings:",
        Language::IT => "Non hai ancora abilitato le notifiche!\n\n\
                                Dopo che le avrai abilitate, questa pagina mostrerà una collezione delle tue notifiche\n\n\
                                Puoi abilitare le notifiche dalle impostazioni:",
        Language::FR => "Vous n'avez pas activé les notifications!\n\n\
                                    Une fois activées, cette page affichera le journal des notifications\n\n\
                                    Vous pouvez les activer dans les paramètres:",
    })
}

pub fn no_notifications_received_translation(language: Language) -> Text<'static> {
    Text::new(match language {
        Language::EN => {
            "Nothing to see at the moment...\n\n\
                                 When you will receive a notification, it will be displayed here"
        }
        Language::IT => {
            "Nulla da vedere al momento...\n\n\
                                Quando riceverai una notifica, essa verrà mostrata qui"
        }
        Language::FR => {
            "Rien à voir pour le moment...\n\n\
                                 Lorsque vous recevrez une notification, elle s'affichera ici"
        }
    })
}

pub fn only_last_30_translation(language: Language) -> &'static str {
    match language {
        Language::EN => "Only the last 30 notifications are displayed",
        Language::IT => "Solo le ultime 30 notifiche sono mostrate",
        Language::FR => "Seulement les 30 dernières notifications sont affichées",
    }
}<|MERGE_RESOLUTION|>--- conflicted
+++ resolved
@@ -427,22 +427,13 @@
     }
 }
 
-<<<<<<< HEAD
 pub fn inspect_translation(language: Language) -> &'static str {
     match language {
         Language::EN => "Inspect",
         Language::IT => "Ispeziona",
-    }
-}
-=======
-// pub fn inspect_translation(language: Language) -> &'static str {
-//     match language {
-//         Language::EN => "Inspect",
-//         Language::IT => "Ispeziona",
-//         Language::FR => "Inspecter",
-//     }
-// }
->>>>>>> 3c31c05e
+        Language::FR => "Inspecter",
+    }
+}
 
 pub fn packets_threshold_translation(language: Language) -> &'static str {
     match language {
