--- conflicted
+++ resolved
@@ -59,7 +59,7 @@
         Language::FR | Language::DE => "\nAdresse:",
         Language::ES => "\nDirección:",
         Language::PL => "\nAdres:",
-        Language::UK => "\nАдреса",
+        Language::UK => "\nАдреса:",
         Language::ZH => "\n网络地址:",
     }
 }
@@ -638,11 +638,7 @@
         Language::ES => "Para sumergirse en el tráfico de la red",
         Language::PL => "Aby zanurzyć się w ruchu sieciowym",
         Language::DE => "Um in den Netzwerkverkehr einzutauchen",
-<<<<<<< HEAD
         Language::UK => "Проаналізувати мережевий рух",
-=======
-        Language::UA => "Проаналізувати мережевий рух",
->>>>>>> 37f144db
         Language::ZH => "潜入网络活动的海洋",
     }
 }
