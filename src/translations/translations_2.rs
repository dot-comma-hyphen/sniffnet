--- conflicted
+++ resolved
@@ -9,15 +9,12 @@
         Language::RU => "Новая версия доступна на GitHub",
         Language::EL => "Μια νεότερη έκδοση είναι διαθέσιμη στο GitHub",
         Language::FA => "یک نسخه جدیدتر روی GitHub موجود است",
-<<<<<<< HEAD
-        Language::ZH => "新版本已在 Github 发布",
-=======
         Language::SV => "En nyare version finns tillgänglig på GitHub",
         Language::DE => "Eine neue Version ist auf GitHub verfügbar",
         Language::TR => "Daha yeni bir versiyon GitHub'ta mevcut",
         Language::ES => "Hay una nueva versión disponible en GitHub",
         Language::KO => "GitHub에 새로운 버전이 출시되었습니다.",
->>>>>>> f84340cd
+        Language::ZH => "新版本已在 Github 发布",
         _ => "A newer version is available on GitHub",
     }
 }
@@ -31,14 +28,11 @@
         Language::PL => "Sprawdź",
         Language::DE => "Inspizieren",
         Language::RU => "Инспектировать",
-<<<<<<< HEAD
-        Language::ZH => "检索",
-=======
         Language::SV => "Inspektera",
         Language::TR => "İncele",
         Language::FA => "بازرسی",
         Language::KO => "검사",
->>>>>>> f84340cd
+        Language::ZH => "检索",
         _ => "Inspect",
     }
 }
@@ -47,9 +41,6 @@
     match language {
         Language::EN => "Connection details",
         Language::IT => "Dettagli della connessione",
-<<<<<<< HEAD
-        Language::ZH => "连接详情",
-=======
         Language::RU => "Подробнее о соединении",
         Language::SV => "Anslutningsdetaljer",
         Language::DE => "Verbindungsdetails",
@@ -57,7 +48,7 @@
         Language::FA => "مشخصات اتصال",
         Language::ES => "Detalles de la Conexión",
         Language::KO => "연결 상세",
->>>>>>> f84340cd
+        Language::ZH => "连接详情",
         _ => "Connection details",
     }
 }
@@ -66,9 +57,6 @@
     match language {
         Language::EN => "Dropped packets",
         Language::IT => "Pacchetti mancati",
-<<<<<<< HEAD
-        Language::ZH => "丢包计数",
-=======
         Language::RU => "Потеряно пакетов",
         Language::SV => "Tappade paket",
         Language::DE => "Verlorene Pakete",
@@ -76,7 +64,7 @@
         Language::FA => "بسته های رها شده",
         Language::ES => "Paquetes perdidos",
         Language::KO => "손실 패킷",
->>>>>>> f84340cd
+        Language::ZH => "丢包计数",
         _ => "Dropped packets",
     }
 }
@@ -85,9 +73,6 @@
     match language {
         Language::EN => "Data representation",
         Language::IT => "Rappresentazione dei dati",
-<<<<<<< HEAD
-        Language::ZH => "图表数据",
-=======
         Language::RU => "Показывать в виде", // there is selector below: "байтов" or "пакетов"
         Language::SV => "Datarepresentation",
         Language::DE => "Daten Darstellung",
@@ -95,7 +80,7 @@
         Language::FA => "بازنمایی داده ها", // TODO: or نمایندگی داده ها depending on context
         Language::ES => "Representación de los datos",
         Language::KO => "데이터 단위",
->>>>>>> f84340cd
+        Language::ZH => "图表数据",
         _ => "Data representation",
     }
 }
@@ -104,9 +89,6 @@
     match language {
         Language::EN => "Network host",
         Language::IT => "Host di rete",
-<<<<<<< HEAD
-        Language::ZH => "主机",
-=======
         Language::RU => "Сетевой хост",
         Language::SV => "Nätverksvärd",
         Language::DE => "Netzwerk-Host",
@@ -114,7 +96,7 @@
         Language::FA => "میزبان شبکه",
         Language::ES => "Host de red",
         Language::KO => "네트워크 호스트",
->>>>>>> f84340cd
+        Language::ZH => "主机",
         _ => "Network host",
     }
 }
@@ -123,9 +105,6 @@
     match language {
         Language::EN => "Only the top 30 hosts are displayed here",
         Language::IT => "Solo i maggiori 30 host sono mostrati qui",
-<<<<<<< HEAD
-        Language::ZH => "仅展示前 30 个主机",
-=======
         Language::RU => "Тут показываются только первые 30 хостов",
         Language::SV => "Endast de 30 främsta värdarna visas här",
         Language::DE => "Nur die obersten 30 Hosts werden hier angezeigt",
@@ -133,7 +112,7 @@
         Language::FA => "تنها ۳۰ میزبان برتر در اینجا نمایش داده شده اند",
         Language::ES => "Aquí sólo se muestran los 30 mejores anfitriones",
         Language::KO => "상위 30개의 호스트만 노출됩니다",
->>>>>>> f84340cd
+        Language::ZH => "仅展示前 30 个主机",
         _ => "Only the top 30 hosts are displayed here",
     }
 }
@@ -142,9 +121,6 @@
     match language {
         Language::EN => "Sort by",
         Language::IT => "Ordina per",
-<<<<<<< HEAD
-        Language::ZH => "排序",
-=======
         Language::RU => "Сортировка",
         Language::SV => "Sortera efter",
         Language::DE => "Sortieren nach",
@@ -152,7 +128,7 @@
         Language::FA => "مرتب سازی بر اساس",
         Language::ES => "Ordenar por",
         Language::KO => "정렬",
->>>>>>> f84340cd
+        Language::ZH => "排序",
         _ => "Sort by",
     }
 }
@@ -161,9 +137,6 @@
     match language {
         Language::EN => "Local network",
         Language::IT => "Rete locale",
-<<<<<<< HEAD
-        Language::ZH => "局域网",
-=======
         Language::RU => "Локальная сеть",
         Language::SV => "Lokalt nätverk",
         Language::DE => "Lokales Netzwerk",
@@ -171,7 +144,7 @@
         Language::FA => "شبکه محلی",
         Language::ES => "Red local",
         Language::KO => "로컬 네트워크",
->>>>>>> f84340cd
+        Language::ZH => "局域网",
         _ => "Local network",
     }
     .to_string()
@@ -181,9 +154,6 @@
     match language {
         Language::EN => "Unknown location",
         Language::IT => "Localizzazione sconosciuta",
-<<<<<<< HEAD
-        Language::ZH => "未知",
-=======
         Language::RU => "Неизвестный регион",
         Language::SV => "Okänd plats",
         Language::DE => "Ort unbekannt",
@@ -191,7 +161,7 @@
         Language::FA => "محل نامعلوم",
         Language::ES => "Localización desconocida",
         Language::KO => "알 수 없는 위치",
->>>>>>> f84340cd
+        Language::ZH => "未知",
         _ => "Unknown location",
     }
     .to_string()
@@ -201,9 +171,6 @@
     match language {
         Language::EN => "Your network adapter",
         Language::IT => "La tua scheda di rete",
-<<<<<<< HEAD
-        Language::ZH => "你的网络适配器",
-=======
         Language::RU => "Ваш сетевой адаптер",
         Language::SV => "Din nätverksadapter",
         Language::DE => "Dein Netzwerk-Adapter",
@@ -211,7 +178,7 @@
         Language::FA => "مبدل شبکه شما",
         Language::ES => "Su adaptador de red",
         Language::KO => "네트워크 어댑터",
->>>>>>> f84340cd
+        Language::ZH => "你的网络适配器",
         _ => "Your network adapter",
     }
     .to_string()
@@ -221,9 +188,6 @@
     match language {
         Language::EN => "Socket address",
         Language::IT => "Indirizzo del socket",
-<<<<<<< HEAD
-        Language::ZH => "套接字地址",
-=======
         Language::RU => "Адрес сокекта",
         Language::SV => "Socketadress",
         Language::DE => "Socket Adresse",
@@ -231,7 +195,7 @@
         Language::FA => "پریز شبکه",
         Language::ES => "Dirección del socket",
         Language::KO => "소켓 어드레스",
->>>>>>> f84340cd
+        Language::ZH => "套接字地址",
         _ => "Socket address",
     }
 }
@@ -240,9 +204,6 @@
     match language {
         Language::EN => "MAC address",
         Language::IT => "Indirizzo MAC",
-<<<<<<< HEAD
-        Language::ZH => "MAC 地址",
-=======
         Language::RU => "MAC адрес",
         Language::SV => "MAC-adress",
         Language::DE => "MAC Adresse",
@@ -250,7 +211,7 @@
         Language::FA => "آدرس MAC",
         Language::ES => "Dirección MAC",
         Language::KO => "맥 어드레스",
->>>>>>> f84340cd
+        Language::ZH => "MAC 地址",
         _ => "MAC address",
     }
 }
@@ -259,9 +220,6 @@
     match language {
         Language::EN => "Source",
         Language::IT => "Sorgente",
-<<<<<<< HEAD
-        Language::ZH => "源",
-=======
         Language::RU => "Источник",
         Language::SV => "Källa",
         Language::DE => "Quelle",
@@ -269,7 +227,7 @@
         Language::FA => "منبع",
         Language::ES => "Origen",
         Language::KO => "소스",
->>>>>>> f84340cd
+        Language::ZH => "源",
         _ => "Source",
     }
 }
@@ -278,16 +236,13 @@
     match language {
         Language::EN | Language::SV => "Destination",
         Language::IT => "Destinazione",
-<<<<<<< HEAD
-        Language::ZH => "目标",
-=======
         Language::RU => "Получатель",
         Language::DE => "Ziel",
         Language::TR => "Hedef",
         Language::FA => "مقصد",
         Language::ES => "Destino",
         Language::KO => "목적지",
->>>>>>> f84340cd
+        Language::ZH => "目标",
         _ => "Destination",
     }
 }
@@ -296,9 +251,6 @@
     match language {
         Language::EN => "Fully qualified domain name",
         Language::IT => "Nome di dominio completo",
-<<<<<<< HEAD
-        Language::ZH => "FQDN",
-=======
         Language::RU => "Полное доменное имя",
         Language::SV => "Fullständigt domännamn",
         Language::DE => "Vollständig qualifizierter Domain Name",
@@ -306,19 +258,13 @@
         Language::FA => "نام دامنه جامع الشرایط",
         Language::ES => "Nombre de dominio completo",
         Language::KO => "절대 도메인 네임",
->>>>>>> f84340cd
+        Language::ZH => "FQDN",
         _ => "Fully qualified domain name",
     }
 }
 
 pub fn administrative_entity_translation(language: Language) -> &'static str {
     match language {
-<<<<<<< HEAD
-        Language::EN => "Administrative entity",
-        Language::IT => "Entità amministrativa",
-        Language::ZH => "ASN 信息",
-        _ => "Administrative entity",
-=======
         Language::EN => "Autonomous System name",
         Language::IT => "Nome del sistema autonomo",
         Language::RU => "Имя автономной системы",
@@ -328,8 +274,8 @@
         Language::FA => "واحد اجرایی", // TODO: or واحد اداری depending on context
         Language::ES => "Entidad Administrativa",
         Language::KO => "관리 엔티티",
+        Language::ZH => "ASN 信息",
         _ => "Autonomous System name",
->>>>>>> f84340cd
     }
 }
 
@@ -337,9 +283,6 @@
     match language {
         Language::EN => "Transmitted data",
         Language::IT => "Dati trasmessi",
-<<<<<<< HEAD
-        Language::ZH => "数据传输",
-=======
         Language::RU => "Передано данных",
         Language::SV => "Överförd data",
         Language::DE => "Übermittelte Daten",
@@ -347,7 +290,7 @@
         Language::FA => "دادهٔ منتقل شده",
         Language::ES => "Datos transmitidos",
         Language::KO => "수신된 데이터",
->>>>>>> f84340cd
+        Language::ZH => "数据传输",
         _ => "Transmitted data",
     }
 }
@@ -356,9 +299,6 @@
     match language {
         Language::EN => "Country",
         Language::IT => "Paese",
-<<<<<<< HEAD
-        Language::ZH => "国家",
-=======
         Language::RU => "Страна",
         Language::SV => "Land",
         Language::DE => "Land",
@@ -366,7 +306,7 @@
         Language::FA => "کشور",
         Language::ES => "País",
         Language::KO => "국가",
->>>>>>> f84340cd
+        Language::ZH => "国家",
         _ => "Country",
     }
 }
@@ -375,9 +315,6 @@
     match language {
         Language::EN => "Domain name",
         Language::IT => "Nome di dominio",
-<<<<<<< HEAD
-        Language::ZH => "域名",
-=======
         Language::RU => "Доменное имя",
         Language::SV => "Domännamn",
         Language::DE => "Domain Name",
@@ -385,7 +322,7 @@
         Language::FA => "نام دامنه",
         Language::ES => "Nombre de dominio",
         Language::KO => "도메인 네임",
->>>>>>> f84340cd
+        Language::ZH => "域名",
         _ => "Domain name",
     }
 }
@@ -394,9 +331,6 @@
     match language {
         Language::EN => "Only show favorites",
         Language::IT => "Mostra solo i preferiti",
-<<<<<<< HEAD
-        Language::ZH => "仅显示收藏",
-=======
         Language::RU => "Показывать только избранные",
         Language::SV => "Visa endast favoriter",
         Language::DE => "Zeige nur die Favoriten",
@@ -404,7 +338,7 @@
         Language::FA => "فقط پسندیده ها را نمایش بده",
         Language::ES => "Mostrar solo los favoritos",
         Language::KO => "즐겨찾기만 보기",
->>>>>>> f84340cd
+        Language::ZH => "仅显示收藏",
         _ => "Only show favorites",
     }
 }
@@ -413,9 +347,6 @@
     match language {
         Language::EN => "Search filters",
         Language::IT => "Filtri di ricerca",
-<<<<<<< HEAD
-        Language::ZH => "搜索条件",
-=======
         Language::RU => "Фильтры для поиска",
         Language::SV => "Sökfilter",
         Language::DE => "Filter suchen",
@@ -423,7 +354,7 @@
         Language::FA => "صافی های جستجو",
         Language::ES => "Filtros de búsqueda",
         Language::KO => "검색 필터",
->>>>>>> f84340cd
+        Language::ZH => "搜索条件",
         _ => "Search filters",
     }
 }
@@ -432,9 +363,6 @@
     match language {
         Language::EN => "No result available according to the specified search filters",
         Language::IT => "Nessun risultato disponibile secondo i filtri di ricerca specificati",
-<<<<<<< HEAD
-        Language::ZH => "没有符合条件的条目",
-=======
         Language::RU => "После применения выбранных фильтров результат поиска пустой",
         Language::SV => "Inga resultat tillgängliga utifrån de angivna sökfilterna",
         Language::DE => "Keine Resultate für die spezifizierten Such-Filter verfügbar",
@@ -442,7 +370,7 @@
         Language::FA => "هیچ نتیجه ای بر اساس صافی های جستجوی تعیین شده وجود ندارد",
         Language::ES => "No hay resultados disponibles según los filtros de búsqueda especificados",
         Language::KO => "해당 검색 필터로 검색된 결과가 없습니다.",
->>>>>>> f84340cd
+        Language::ZH => "没有符合条件的条目",
         _ => "No result available according to the specified search filters",
     }
 }
@@ -456,9 +384,6 @@
     match language {
         Language::EN => format!("Showing {start}-{end} of {total} total results"),
         Language::IT => format!("Sono mostrati {start}-{end} di {total} risultati totali"),
-<<<<<<< HEAD
-        Language::ZH => format!("显示累计 {total} 条目中第 {start}-{end} 个"),
-=======
         Language::RU => format!("Показываются {start}-{end} из {total} общего числа результатов"),
         Language::SV => format!("Visar {start}-{end} av {total} totala resultat"),
         Language::DE => format!("{start}-{end} von insgesamt {total} Resultaten werden angezeigt"),
@@ -466,7 +391,7 @@
         Language::FA => format!("نمایش {start}-{end} از تمامی {total} نتیجه"),
         Language::ES => format!("Mostrando {start}-{end} de {total} resultados totales"),
         Language::KO => format!("총 {total}개의 결과 중 {start}-{end}을(를) 보여줍니다"),
->>>>>>> f84340cd
+        Language::ZH => format!("显示累计 {total} 条目中第 {start}-{end} 个"),
         _ => format!("Showing {start}-{end} of {total} total results"),
     }
 }
@@ -476,9 +401,6 @@
     match language {
         Language::EN => "Apply color gradients",
         Language::IT => "Applica sfumature di colore",
-<<<<<<< HEAD
-        Language::ZH => "应用渐变色",
-=======
         Language::RU => "Применить цветовой градиент", // recheck
         Language::SV => "Applicera färggradient",
         Language::DE => "Farb-Gradienten anwenden",
@@ -486,7 +408,7 @@
         Language::FA => "اعمال گرادیان های رنگ",
         Language::ES => "Aplicar gradientes de color",
         Language::KO => "그라디언트 색상 적용",
->>>>>>> f84340cd
+        Language::ZH => "应用渐变色",
         _ => "Apply color gradients",
     }
 }