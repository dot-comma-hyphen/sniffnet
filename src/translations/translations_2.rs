#![allow(clippy::match_same_arms)]

use crate::Language;

pub fn new_version_available_translation(language: Language) -> &'static str {
    match language {
        Language::EN => "A newer version is available on GitHub",
        Language::IT => "Una versione più recente è disponibile su GitHub",
        Language::RU => "Новая версия доступна на GitHub",
<<<<<<< HEAD
        Language::FA => "یک نسخه جدیدتر روی GitHub موجود است",
=======
        Language::EL => "Μια νεότερη έκδοση είναι διαθέσιμη στο GitHub",
>>>>>>> 1f6fe972
        _ => "A newer version is available on GitHub",
    }
}<|MERGE_RESOLUTION|>--- conflicted
+++ resolved
@@ -7,11 +7,8 @@
         Language::EN => "A newer version is available on GitHub",
         Language::IT => "Una versione più recente è disponibile su GitHub",
         Language::RU => "Новая версия доступна на GitHub",
-<<<<<<< HEAD
+        Language::EL => "Μια νεότερη έκδοση είναι διαθέσιμη στο GitHub",
         Language::FA => "یک نسخه جدیدتر روی GitHub موجود است",
-=======
-        Language::EL => "Μια νεότερη έκδοση είναι διαθέσιμη στο GitHub",
->>>>>>> 1f6fe972
         _ => "A newer version is available on GitHub",
     }
 }