--- conflicted
+++ resolved
@@ -11,22 +11,15 @@
         Language::EN => "General",
         Language::ES => "Generales",
         Language::IT => "Generali",
-<<<<<<< HEAD
+        Language::FR => "Général",
         Language::DE => "Allgemein",
-=======
-        Language::FR => "Général",
->>>>>>> dea8ab8f
         _ => "General",
     }
 }
 
 pub fn zoom_translation(language: Language) -> &'static str {
     match language {
-<<<<<<< HEAD
-        Language::EN | Language::IT | Language::ES | Language::DE => "Zoom",
-=======
-        Language::EN | Language::IT | Language::ES | Language::FR => "Zoom",
->>>>>>> dea8ab8f
+        Language::EN | Language::IT | Language::ES | Language::FR | Language::DE => "Zoom",
         _ => "Zoom",
     }
 }
@@ -36,11 +29,8 @@
         Language::EN => "Database files",
         Language::ES => "Archivos de la base de datos",
         Language::IT => "File di database",
-<<<<<<< HEAD
+        Language::FR => "Fichiers de la base de données",
         Language::DE => "Datenbank Dateien",
-=======
-        Language::FR => "Fichiers de la base de données",
->>>>>>> dea8ab8f
         _ => "Database files",
     }
 }
@@ -50,11 +40,8 @@
         Language::EN => "The following parameters can't be modified during the analysis",
         Language::ES => "Los siguientes parámetros no pueden modificarse durante el análisis",
         Language::IT => "I seguenti parametri non sono modificabili durante l'analisi",
-<<<<<<< HEAD
+        Language::FR => "Les paramètres suivants ne peuvent pas être modifiés durant l'analyse",
         Language::DE => "Die folgenden Paramter können während der Analyse nicht verändert werden",
-=======
-        Language::FR => "Les paramètres suivants ne peuvent pas être modifiés durant l'analyse",
->>>>>>> dea8ab8f
         _ => "The following parameters can't be modified during the analysis",
     }
 }
@@ -63,11 +50,8 @@
 //     match language {
 //         Language::EN => "File path",
 //         Language::IT => "Percorso del file",
-<<<<<<< HEAD
+//         Language::FR => "Chemin du fichier",
 //         Language::DE => "Dateipfad",
-=======
-//         Language::FR => "Chemin du fichier",
->>>>>>> dea8ab8f
 //         _ => "File path",
 //     }
 // }
@@ -77,11 +61,8 @@
         Language::EN => "Custom style",
         Language::ES => "Estilo personalizado",
         Language::IT => "Stile personalizzato",
-<<<<<<< HEAD
+        Language::FR => "Style personnalisé",
         Language::DE => "Benutzerdefinierter Stil",
-=======
-        Language::FR => "Style personnalisé",
->>>>>>> dea8ab8f
         _ => "Custom style",
     }
 }
@@ -90,22 +71,15 @@
     match language {
         Language::EN => "Copy",
         Language::IT | Language::ES => "Copia",
-<<<<<<< HEAD
+        Language::FR => "Copie",
         Language::DE => "Kopieren",
-=======
-        Language::FR => "Copie",
->>>>>>> dea8ab8f
         _ => "Copy",
     }
 }
 
 pub fn port_translation(language: Language) -> &'static str {
     match language {
-<<<<<<< HEAD
-        Language::EN | Language::DE => "Port",
-=======
-        Language::EN | Language::FR => "Port",
->>>>>>> dea8ab8f
+        Language::EN | Language::FR | Language::DE => "Port",
         Language::ES => "Puerto",
         Language::IT => "Porta",
         _ => "Port",
@@ -117,11 +91,8 @@
         Language::EN => "Invalid filters",
         Language::ES => "Filtros inválidos",
         Language::IT => "Filtri non validi",
-<<<<<<< HEAD
+        Language::FR => "Filtres invalides",
         Language::DE => "Ungültige Filter",
-=======
-        Language::FR => "Filtres invalides",
->>>>>>> dea8ab8f
         _ => "Invalid filters",
     }
 }
@@ -141,11 +112,8 @@
         Language::EN => "Link type",
         Language::ES => "Tipo de conexión",
         Language::IT => "Tipo di collegamento",
-<<<<<<< HEAD
+        Language::FR => "Type de connexion",
         Language::DE => "Verbindungsart",
-=======
-        Language::FR => "Type de connexion",
->>>>>>> dea8ab8f
         _ => "Link type",
     }
 }
@@ -158,11 +126,8 @@
         Language::EN => "The link type associated with this adapter is not supported by Sniffnet yet...",
         Language::ES => "La conexión asociada con este adaptador aún no esta implementada en Sniffnet...",
         Language::IT => "Il tipo di collegamento associato a questo adattatore di rete non è ancora supportato da Sniffnet...",
-<<<<<<< HEAD
+        Language::FR => "Le type de connexion associé à cet adaptateur n'est pas encore supporté par Sniffnet...",
         Language::DE => "Die Verbindungsart dieses Adapters wird noch nicht von Sniffnet unterstützt",
-=======
-        Language::FR => "Le type de connexion associé à cet adaptateur n'est pas encore supporté par Sniffnet...",
->>>>>>> dea8ab8f
         _ => "The link type associated with this adapter is not supported by Sniffnet yet...",
     }.to_string();
 
@@ -176,11 +141,8 @@
         Language::EN => "Select style from a file",
         Language::ES => "Selecciona el estilo desde un archivo",
         Language::IT => "Seleziona lo stile da un file",
-<<<<<<< HEAD
+        Language::FR => "Sélectionner un style à partir d'un fichier",
         Language::DE => "Stil aus einer Datei wählen",
-=======
-        Language::FR => "Sélectionner un style à partir d'un fichier",
->>>>>>> dea8ab8f
         _ => "Select style from a file",
     }
 }
@@ -190,11 +152,8 @@
         Language::EN => "Select database file",
         Language::ES => "Selecciona un archivo de base de datos",
         Language::IT => "Seleziona file di database",
-<<<<<<< HEAD
+        Language::FR => "Sélection d'un fichier de base de données",
         Language::DE => "Datenbank Datei auswählen",
-=======
-        Language::FR => "Sélection d'un fichier de base de données",
->>>>>>> dea8ab8f
         _ => "Select database file",
     }
 }
@@ -204,22 +163,15 @@
         Language::EN => "Filter by network host",
         Language::ES => "Filtra por host de red",
         Language::IT => "Filtra per host di rete",
-<<<<<<< HEAD
+        Language::FR => "Filtrer par réseau hôte",
         Language::DE => "Nach Netzwerk-Host filtern",
-=======
-        Language::FR => "Filtrer par réseau hôte",
->>>>>>> dea8ab8f
         _ => "Filter by network host",
     }
 }
 
 pub fn service_translation(language: Language) -> &'static str {
     match language {
-<<<<<<< HEAD
-        Language::EN | Language::DE => "Service",
-=======
-        Language::EN | Language::FR => "Service",
->>>>>>> dea8ab8f
+        Language::EN | Language::FR | Language::DE => "Service",
         Language::ES => "Servicio",
         Language::IT => "Servizio",
         _ => "Service",
@@ -230,11 +182,8 @@
     match language {
         Language::EN => "Export capture file",
         Language::IT => "Esporta file di cattura",
-<<<<<<< HEAD
+        Language::FR => "Exporter le fichier de capture",
         Language::DE => "Aufzeichnungsdatei exportieren",
-=======
-        Language::FR => "Exporter le fichier de capture",
->>>>>>> dea8ab8f
         _ => "Export capture file",
     }
 }
@@ -244,11 +193,8 @@
     match language {
         Language::EN => "Directory",
         Language::IT => "Cartella",
-<<<<<<< HEAD
+        Language::FR => "Répertoire",
         Language::DE => "Ordner",
-=======
-        Language::FR => "Répertoire",
->>>>>>> dea8ab8f
         _ => "Directory",
     }
 }
@@ -257,11 +203,8 @@
     match language {
         Language::EN => "Select destination directory",
         Language::IT => "Seleziona cartella di destinazione",
-<<<<<<< HEAD
+        Language::FR => "Sélectionner le répertoire de destination",
         Language::DE => "Zielorder wählen",
-=======
-        Language::FR => "Sélectionner le répertoire de destination",
->>>>>>> dea8ab8f
         _ => "Select destination directory",
     }
 }
@@ -270,11 +213,8 @@
     match language {
         Language::EN => "File name",
         Language::IT => "Nome del file",
-<<<<<<< HEAD
+        Language::FR => "Nom du fichier",
         Language::DE => "Dateiname",
-=======
-        Language::FR => "Nom du fichier",
->>>>>>> dea8ab8f
         _ => "File name",
     }
 }
@@ -283,11 +223,8 @@
     match language {
         Language::EN => "Thumbnail mode",
         Language::IT => "Modalità miniatura",
-<<<<<<< HEAD
+        Language::FR => "Mode miniature",
         Language::DE => "Bild-in-Bild Modus",
-=======
-        Language::FR => "Mode miniature",
->>>>>>> dea8ab8f
         _ => "Thumbnail mode",
     }
 }
@@ -296,11 +233,8 @@
     match language {
         Language::EN => "Do you want to learn more?",
         Language::IT => "Vuoi saperne di più?",
-<<<<<<< HEAD
+        Language::FR => "Voulez-vous en savoir davantage?",
         Language::DE => "Mehr erfahren",
-=======
-        Language::FR => "Voulez-vous en savoir davantage?",
->>>>>>> dea8ab8f
         _ => "Do you want to learn more?",
     }
 }