#![allow(clippy::match_same_arms)]

use iced::widget::Text;

use crate::translations::translations::network_adapter_translation;
use crate::{Language, StyleType};

// This is referred to settings (General settings)
pub fn general_translation(language: Language) -> &'static str {
    match language {
        Language::EN | Language::RO => "General",
        // Language::FA => "عمومی",
        Language::ES => "Generales",
        Language::IT => "Generali",
        Language::FR => "Général",
        Language::DE => "Allgemein",
        Language::PL => "Ogólne",
        Language::RU => "Общие",
<<<<<<< HEAD
        Language::SV => "Allmänt",
=======
        Language::JA => "一般",
        Language::UZ => "Asosiy",
>>>>>>> d113c263
        _ => "General",
    }
}

pub fn zoom_translation(language: Language) -> &'static str {
    match language {
<<<<<<< HEAD
        Language::EN | Language::IT | Language::ES | Language::FR | Language::DE | Language::SV => {
            "Zoom"
        }
=======
        Language::EN | Language::IT | Language::ES | Language::FR | Language::DE | Language::RO => {
            "Zoom"
        }
        // Language::FA => "بزرگنمایی",
>>>>>>> d113c263
        Language::PL => "Powiększenie",
        Language::RU => "Масштаб интерфейса",
        Language::JA => "ズーム",
        Language::UZ => "Kattalashtirish",
        _ => "Zoom",
    }
}

pub fn mmdb_files_translation(language: Language) -> &'static str {
    match language {
        Language::EN => "Database files",
        // Language::FA => "پرونده های پایگاه داده",
        Language::ES => "Archivos de la base de datos",
        Language::IT => "File di database",
        Language::FR => "Fichiers de la base de données",
        Language::DE => "Datenbank Dateien",
        Language::PL => "Pliki bazy danych",
        Language::RU => "Файлы базы данных",
<<<<<<< HEAD
        Language::SV => "Databasfiler",
=======
        Language::RO => "Fișiere bază de date",
        Language::JA => "データベース ファイル",
        Language::UZ => "Ma'lumotlar bazasi fayllari",
>>>>>>> d113c263
        _ => "Database files",
    }
}

pub fn params_not_editable_translation(language: Language) -> &'static str {
    match language {
        Language::EN => "The following parameters can't be modified during the analysis",
        // Language::FA => "مولفه های روبرو هنگام تحلیل قابل تغییر نیستند",
        Language::ES => "Los siguientes parámetros no pueden modificarse durante el análisis",
        Language::IT => "I seguenti parametri non sono modificabili durante l'analisi",
        Language::FR => "Les paramètres suivants ne peuvent pas être modifiés durant l'analyse",
        Language::DE => "Die folgenden Paramter können während der Analyse nicht verändert werden",
        Language::PL => "Następujące parametry nie mogą być modyfikowane podczas analizy",
        Language::RU => "Следующие параметры не могут быть изменены во время анализа трафика",
<<<<<<< HEAD
        Language::SV => "Följande parametrar kan inte ändras under analysen",
=======
        Language::RO => "Următorii parametri nu sunt modificabili în timpul analizei",
        Language::JA => "以下のパラメーターは分析中は変更できません",
        Language::UZ => "Tahlil vaqtida quydagi parametrlarni o'zgartirib bo'lmaydi",
>>>>>>> d113c263
        _ => "The following parameters can't be modified during the analysis",
    }
}

pub fn custom_style_translation(language: Language) -> &'static str {
    match language {
        Language::EN => "Custom style",
        // Language::FA => "شیوه سفارشی",
        Language::ES => "Estilo personalizado",
        Language::IT => "Stile personalizzato",
        Language::FR => "Style personnalisé",
        Language::DE => "Benutzerdefinierter Stil",
        Language::PL => "Niestandardowy styl",
        Language::RU => "Свой стиль",
<<<<<<< HEAD
        Language::SV => "Anpassad stil",
=======
        Language::RO => "Temă personalizată",
        Language::JA => "カスタム スタイル",
        Language::UZ => "Moslashtirilgan uslub",
>>>>>>> d113c263
        _ => "Custom style",
    }
}

// "Copy", as the noun
pub fn copy_translation(language: Language) -> &'static str {
    match language {
        Language::EN => "Copy",
        // Language::FA => "رونوشت",
        Language::IT | Language::ES => "Copia",
        Language::FR | Language::RO => "Copie",
        Language::DE => "Kopieren",
        Language::PL => "Kopiuj",
        Language::RU => "Скопировать",
<<<<<<< HEAD
        Language::SV => "Kopia",
=======
        Language::JA => "コピー",
        Language::UZ => "Nusxalash",
>>>>>>> d113c263
        _ => "Copy",
    }
}

pub fn port_translation(language: Language) -> &'static str {
    match language {
<<<<<<< HEAD
        Language::EN | Language::FR | Language::DE | Language::PL | Language::SV => "Port",
=======
        Language::EN | Language::FR | Language::DE | Language::PL | Language::RO | Language::UZ => {
            "Port"
        }
        // Language::FA => "درگاه",
>>>>>>> d113c263
        Language::ES => "Puerto",
        Language::IT => "Porta",
        Language::RU => "Порт",
        Language::JA => "ポート",
        _ => "Port",
    }
}

pub fn invalid_filters_translation(language: Language) -> &'static str {
    match language {
        Language::EN => "Invalid filters",
        // Language::FA => "صافی نامعتبر",
        Language::ES => "Filtros inválidos",
        Language::IT => "Filtri non validi",
        Language::FR => "Filtres invalides",
        Language::DE => "Ungültige Filter",
        Language::PL => "Nieprawidłowe filtry",
        Language::RU => "Неверный формат фильтров",
<<<<<<< HEAD
        Language::SV => "Ogiltiga filter",
=======
        Language::RO => "Filtre invalide",
        Language::JA => "無効なフィルター",
        Language::UZ => "Noto'g'ri filterlar",
>>>>>>> d113c263
        _ => "Invalid filters",
    }
}

pub fn messages_translation(language: Language) -> &'static str {
    match language {
        Language::EN | Language::FR => "Messages",
        // Language::FA => "پیام ها",
        Language::ES => "Mensajes",
        Language::IT => "Messaggi",
        Language::DE => "Nachrichten",
        Language::PL => "Wiadomości",
        Language::RU => "Сообщения",
<<<<<<< HEAD
        Language::SV => "Meddelanden",
=======
        Language::RO => "Mesaje",
        Language::JA => "メッセージ",
        Language::UZ => "Xabarlar",
>>>>>>> d113c263
        _ => "Messages",
    }
}

pub fn link_type_translation(language: Language) -> &'static str {
    match language {
        Language::EN => "Link type",
        // Language::FA => "نوع پیوند",
        Language::ES => "Tipo de conexión",
        Language::IT => "Tipo di collegamento",
        Language::FR => "Type de connexion",
        Language::DE => "Verbindungsart",
        Language::PL => "Rodzaj połączenia", // "Typ łącza"?
        Language::RU => "Тип соединения",
<<<<<<< HEAD
        Language::SV => "Länktyp",
=======
        Language::RO => "Tipul conexiunii",
        Language::JA => "リンク タイプ",
        Language::UZ => "Havola turi",
>>>>>>> d113c263
        _ => "Link type",
    }
}

pub fn unsupported_link_type_translation(
    language: Language,
    adapter: &str,
) -> Text<'static, StyleType> {
    let translation = match language {
        Language::EN => "The link type associated with this adapter is not supported by Sniffnet yet...",
        // Language::FA => "نوع پیوند مرتبط با این مبدل هنوز توسط Sniffnet پشتیبانی نمی شود...",
        Language::ES => "La conexión asociada con este adaptador aún no esta implementada en Sniffnet...",
        Language::IT => "Il tipo di collegamento associato a questo adattatore di rete non è ancora supportato da Sniffnet...",
        Language::FR => "Le type de connexion associé à cet adaptateur n'est pas encore supporté par Sniffnet...",
        Language::DE => "Die Verbindungsart dieses Adapters wird noch nicht von Sniffnet unterstützt",
        Language::PL => "Rodzaj połączenia powiązany z tym adapterem nie jest jeszcze obsługiwany przez Sniffnet...",
        Language::RU => "Тип соединения, связанный с этим адаптером, пока не поддерживается Sniffnet...",
<<<<<<< HEAD
        Language::SV => "Länktypen associerad med denna adapter stöds inte av Sniffnet än ...",
=======
        Language::RO => "Tipul conexiunii asociate acestui adaptor de rețea nu este încă suportat de Sniffnet...",
        Language::JA => "このアダプターのリンク タイプは Sniffnet ではまだサポートされていません...",
        Language::UZ => "Ushbu adapter bilan bog'langan havola turi hozircha Sniffnet tomonidan qo'llab quvvatlanmaydi",
>>>>>>> d113c263
        _ => "The link type associated with this adapter is not supported by Sniffnet yet...",
    };

    Text::new(format!(
        "{translation}\n\n{}: {adapter}",
        network_adapter_translation(language)
    ))
}

pub fn style_from_file_translation(language: Language) -> &'static str {
    match language {
        Language::EN => "Select style from a file",
        // Language::FA => "انتخاب شیوه از یک پرونده",
        Language::ES => "Selecciona el estilo desde un archivo",
        Language::IT => "Seleziona lo stile da un file",
        Language::FR => "Sélectionner un style à partir d'un fichier",
        Language::DE => "Stil aus einer Datei wählen",
        Language::PL => "Wybierz styl z pliku",
        Language::RU => "Выберите тему из файла",
<<<<<<< HEAD
        Language::SV => "Välj stil från en fil",
=======
        Language::RO => "Selectează tema dintr-un fișier",
        Language::JA => "ファイルからスタイルを選択してください",
        Language::UZ => "Fayldan uslubni tanlang",
>>>>>>> d113c263
        _ => "Select style from a file",
    }
}

pub fn database_from_file_translation(language: Language) -> &'static str {
    match language {
        Language::EN => "Select database file",
        // Language::FA => "پرونده پایگاه داده را انتخاب کنید",
        Language::ES => "Selecciona un archivo de base de datos",
        Language::IT => "Seleziona file di database",
        Language::FR => "Sélection d'un fichier de base de données",
        Language::DE => "Datenbank Datei auswählen",
        Language::PL => "Wybierz plik bazy danych",
        Language::RU => "Выберите файл базы данных",
<<<<<<< HEAD
        Language::SV => "Välj databasfil",
=======
        Language::RO => "Selectează fișier bază de date",
        Language::JA => "データベース ファイルを選択してください",
        Language::UZ => "Ma'lumotlar bazasi faylini tanlang",
>>>>>>> d113c263
        _ => "Select database file",
    }
}

pub fn filter_by_host_translation(language: Language) -> &'static str {
    match language {
        Language::EN => "Filter by network host",
        // Language::FA => "صافی بر اساس میزبان شبکه",
        Language::ES => "Filtra por host de red",
        Language::IT => "Filtra per host di rete",
        Language::FR => "Filtrer par réseau hôte",
        Language::DE => "Nach Netzwerk-Host filtern",
        Language::PL => "Filtruj według hosta sieciowego",
        Language::RU => "Фильтр по сетевому хосту",
<<<<<<< HEAD
        Language::SV => "Filtrera efter nätverksvärd",
=======
        Language::RO => "Filtrează după host-ul de rețea",
        Language::JA => "ネットワーク ホストでフィルター",
        Language::UZ => "Tarmoq host bo'yicha filterlash",
>>>>>>> d113c263
        _ => "Filter by network host",
    }
}

pub fn service_translation(language: Language) -> &'static str {
    match language {
<<<<<<< HEAD
        Language::EN | Language::FR | Language::DE | Language::SV => "Service",
=======
        Language::EN | Language::FR | Language::DE => "Service",
        // Language::FA => "خدمت",
>>>>>>> d113c263
        Language::ES => "Servicio",
        Language::IT => "Servizio",
        Language::PL => "Usługa",
        Language::RU => "Сервис",
        Language::RO => "Serviciu",
        Language::JA => "サービス",
        Language::UZ => "Xizmat",
        _ => "Service",
    }
}

pub fn export_capture_translation(language: Language) -> &'static str {
    match language {
        Language::EN => "Export capture file",
        // Language::FA => "خروجی گرفتن پرونده تسخیری",
        Language::IT => "Esporta file di cattura",
        Language::FR => "Exporter le fichier de capture",
        Language::DE => "Aufzeichnungsdatei exportieren",
        Language::PL => "Eksportuj plik przechwytywania",
        Language::RU => "Экспорт файла захвата",
<<<<<<< HEAD
        Language::SV => "Exportera inspelningsfil",
=======
        Language::RO => "Export fișier captură",
        Language::JA => "キャプチャ ファイルをエクスポート",
        Language::UZ => "Cap faylni export qilish",
>>>>>>> d113c263
        _ => "Export capture file",
    }
}

// (a filesystem directory)
pub fn directory_translation(language: Language) -> &'static str {
    match language {
        Language::EN => "Directory",
        // Language::FA => "پوشه",
        Language::IT => "Cartella",
        Language::FR => "Répertoire",
        Language::DE => "Ordner",
<<<<<<< HEAD
        Language::PL | Language::SV => "Katalog", // Katalog usually refers to Linux based directory while "Folder" is more common between Windows users (e.g. windows explorer refers to directories as "Folders")
=======
        Language::PL | Language::UZ => "Katalog",
>>>>>>> d113c263
        Language::RU => "Директория",
        Language::RO => "Director",
        Language::JA => "ディレクトリー",
        _ => "Directory",
    }
}

pub fn select_directory_translation(language: Language) -> &'static str {
    match language {
        Language::EN => "Select destination directory",
        // Language::FA => "انتخاب پوشه مقصد",
        Language::IT => "Seleziona cartella di destinazione",
        Language::FR => "Sélectionner le répertoire de destination",
        Language::DE => "Zielorder wählen",
        Language::PL => "Wybierz katalog docelowy", // "Wybierz folder docelowy"?
        Language::RU => "Выберите директорию назначения",
<<<<<<< HEAD
        Language::SV => "Välj målkatalog",
=======
        Language::RO => "Selectează directorul destinație",
        Language::JA => "宛先のディレクトリーを選択する",
        Language::UZ => "Manzil katalogni tanlang",
>>>>>>> d113c263
        _ => "Select destination directory",
    }
}

pub fn file_name_translation(language: Language) -> &'static str {
    match language {
        Language::EN => "File name",
        // Language::FA => "نام پرونده",
        Language::IT => "Nome del file",
        Language::FR => "Nom du fichier",
        Language::DE => "Dateiname",
        Language::PL => "Nazwa pliku",
        Language::RU => "Имя файла",
<<<<<<< HEAD
        Language::SV => "Filnamn",
=======
        Language::RO => "Nume fișier",
        Language::JA => "ファイル ネーム",
        Language::UZ => "Fayl nomi",
>>>>>>> d113c263
        _ => "File name",
    }
}

pub fn thumbnail_mode_translation(language: Language) -> &'static str {
    match language {
        Language::EN => "Thumbnail mode",
        // Language::FA => "حالت تصویر بندانگشتی",
        Language::IT => "Modalità miniatura",
        Language::FR => "Mode miniature",
        Language::DE => "Bild-in-Bild Modus",
        Language::PL => "Tryb miniatury",
        Language::RU => "Режим миниатюры",
<<<<<<< HEAD
        Language::SV => "Miniatyrläge",
=======
        Language::RO => "Mod thumbnail",
        Language::JA => "サムネイル モード",
        Language::UZ => "Eskiz rejim",
>>>>>>> d113c263
        _ => "Thumbnail mode",
    }
}

pub fn learn_more_translation(language: Language) -> &'static str {
    match language {
        Language::EN => "Do you want to learn more?",
        // Language::FA => "آیا می خواهید بیشتر یاد بگیرید؟",
        Language::IT => "Vuoi saperne di più?",
        Language::FR => "Voulez-vous en savoir davantage?",
        Language::DE => "Mehr erfahren",
        Language::PL => "Chcesz dowiedzieć się więcej?",
        Language::RU => "Хотите узнать больше?",
<<<<<<< HEAD
        Language::SV => "Vill du veta mer?",
=======
        Language::RO => "Vrei să înveți mai multe?",
        Language::JA => "もっと知りたいですか？",
        Language::UZ => "Ko'proq bilishni hohlaysizmi?",
>>>>>>> d113c263
        _ => "Do you want to learn more?",
    }
}<|MERGE_RESOLUTION|>--- conflicted
+++ resolved
@@ -16,28 +16,19 @@
         Language::DE => "Allgemein",
         Language::PL => "Ogólne",
         Language::RU => "Общие",
-<<<<<<< HEAD
-        Language::SV => "Allmänt",
-=======
         Language::JA => "一般",
         Language::UZ => "Asosiy",
->>>>>>> d113c263
+        Language::SV => "Allmänt",
         _ => "General",
     }
 }
 
 pub fn zoom_translation(language: Language) -> &'static str {
     match language {
-<<<<<<< HEAD
-        Language::EN | Language::IT | Language::ES | Language::FR | Language::DE | Language::SV => {
-            "Zoom"
-        }
-=======
-        Language::EN | Language::IT | Language::ES | Language::FR | Language::DE | Language::RO => {
+        Language::EN | Language::IT | Language::ES | Language::FR | Language::DE | Language::RO | Language::SV => {
             "Zoom"
         }
         // Language::FA => "بزرگنمایی",
->>>>>>> d113c263
         Language::PL => "Powiększenie",
         Language::RU => "Масштаб интерфейса",
         Language::JA => "ズーム",
@@ -56,13 +47,10 @@
         Language::DE => "Datenbank Dateien",
         Language::PL => "Pliki bazy danych",
         Language::RU => "Файлы базы данных",
-<<<<<<< HEAD
-        Language::SV => "Databasfiler",
-=======
         Language::RO => "Fișiere bază de date",
         Language::JA => "データベース ファイル",
         Language::UZ => "Ma'lumotlar bazasi fayllari",
->>>>>>> d113c263
+        Language::SV => "Databasfiler",
         _ => "Database files",
     }
 }
@@ -77,13 +65,10 @@
         Language::DE => "Die folgenden Paramter können während der Analyse nicht verändert werden",
         Language::PL => "Następujące parametry nie mogą być modyfikowane podczas analizy",
         Language::RU => "Следующие параметры не могут быть изменены во время анализа трафика",
-<<<<<<< HEAD
-        Language::SV => "Följande parametrar kan inte ändras under analysen",
-=======
         Language::RO => "Următorii parametri nu sunt modificabili în timpul analizei",
         Language::JA => "以下のパラメーターは分析中は変更できません",
         Language::UZ => "Tahlil vaqtida quydagi parametrlarni o'zgartirib bo'lmaydi",
->>>>>>> d113c263
+        Language::SV => "Följande parametrar kan inte ändras under analysen",
         _ => "The following parameters can't be modified during the analysis",
     }
 }
@@ -98,18 +83,14 @@
         Language::DE => "Benutzerdefinierter Stil",
         Language::PL => "Niestandardowy styl",
         Language::RU => "Свой стиль",
-<<<<<<< HEAD
-        Language::SV => "Anpassad stil",
-=======
         Language::RO => "Temă personalizată",
         Language::JA => "カスタム スタイル",
         Language::UZ => "Moslashtirilgan uslub",
->>>>>>> d113c263
+        Language::SV => "Anpassad stil",
         _ => "Custom style",
     }
 }
 
-// "Copy", as the noun
 pub fn copy_translation(language: Language) -> &'static str {
     match language {
         Language::EN => "Copy",
@@ -119,26 +100,19 @@
         Language::DE => "Kopieren",
         Language::PL => "Kopiuj",
         Language::RU => "Скопировать",
-<<<<<<< HEAD
-        Language::SV => "Kopia",
-=======
         Language::JA => "コピー",
         Language::UZ => "Nusxalash",
->>>>>>> d113c263
+        Language::SV => "Kopia",
         _ => "Copy",
     }
 }
 
 pub fn port_translation(language: Language) -> &'static str {
     match language {
-<<<<<<< HEAD
-        Language::EN | Language::FR | Language::DE | Language::PL | Language::SV => "Port",
-=======
-        Language::EN | Language::FR | Language::DE | Language::PL | Language::RO | Language::UZ => {
+        Language::EN | Language::FR | Language::DE | Language::PL | Language::RO | Language::UZ | Language::SV => {
             "Port"
         }
         // Language::FA => "درگاه",
->>>>>>> d113c263
         Language::ES => "Puerto",
         Language::IT => "Porta",
         Language::RU => "Порт",
@@ -157,13 +131,10 @@
         Language::DE => "Ungültige Filter",
         Language::PL => "Nieprawidłowe filtry",
         Language::RU => "Неверный формат фильтров",
-<<<<<<< HEAD
-        Language::SV => "Ogiltiga filter",
-=======
         Language::RO => "Filtre invalide",
         Language::JA => "無効なフィルター",
         Language::UZ => "Noto'g'ri filterlar",
->>>>>>> d113c263
+        Language::SV => "Ogiltiga filter",
         _ => "Invalid filters",
     }
 }
@@ -177,13 +148,10 @@
         Language::DE => "Nachrichten",
         Language::PL => "Wiadomości",
         Language::RU => "Сообщения",
-<<<<<<< HEAD
-        Language::SV => "Meddelanden",
-=======
         Language::RO => "Mesaje",
         Language::JA => "メッセージ",
         Language::UZ => "Xabarlar",
->>>>>>> d113c263
+        Language::SV => "Meddelanden",
         _ => "Messages",
     }
 }
@@ -198,13 +166,10 @@
         Language::DE => "Verbindungsart",
         Language::PL => "Rodzaj połączenia", // "Typ łącza"?
         Language::RU => "Тип соединения",
-<<<<<<< HEAD
-        Language::SV => "Länktyp",
-=======
         Language::RO => "Tipul conexiunii",
         Language::JA => "リンク タイプ",
         Language::UZ => "Havola turi",
->>>>>>> d113c263
+        Language::SV => "Länktyp",
         _ => "Link type",
     }
 }
@@ -222,13 +187,10 @@
         Language::DE => "Die Verbindungsart dieses Adapters wird noch nicht von Sniffnet unterstützt",
         Language::PL => "Rodzaj połączenia powiązany z tym adapterem nie jest jeszcze obsługiwany przez Sniffnet...",
         Language::RU => "Тип соединения, связанный с этим адаптером, пока не поддерживается Sniffnet...",
-<<<<<<< HEAD
-        Language::SV => "Länktypen associerad med denna adapter stöds inte av Sniffnet än ...",
-=======
         Language::RO => "Tipul conexiunii asociate acestui adaptor de rețea nu este încă suportat de Sniffnet...",
         Language::JA => "このアダプターのリンク タイプは Sniffnet ではまだサポートされていません...",
         Language::UZ => "Ushbu adapter bilan bog'langan havola turi hozircha Sniffnet tomonidan qo'llab quvvatlanmaydi",
->>>>>>> d113c263
+        Language::SV => "Länktypen associerad med denna adapter stöds inte av Sniffnet än ...",
         _ => "The link type associated with this adapter is not supported by Sniffnet yet...",
     };
 
@@ -248,13 +210,10 @@
         Language::DE => "Stil aus einer Datei wählen",
         Language::PL => "Wybierz styl z pliku",
         Language::RU => "Выберите тему из файла",
-<<<<<<< HEAD
-        Language::SV => "Välj stil från en fil",
-=======
         Language::RO => "Selectează tema dintr-un fișier",
         Language::JA => "ファイルからスタイルを選択してください",
         Language::UZ => "Fayldan uslubni tanlang",
->>>>>>> d113c263
+        Language::SV => "Välj stil från en fil",
         _ => "Select style from a file",
     }
 }
@@ -269,13 +228,10 @@
         Language::DE => "Datenbank Datei auswählen",
         Language::PL => "Wybierz plik bazy danych",
         Language::RU => "Выберите файл базы данных",
-<<<<<<< HEAD
-        Language::SV => "Välj databasfil",
-=======
         Language::RO => "Selectează fișier bază de date",
         Language::JA => "データベース ファイルを選択してください",
         Language::UZ => "Ma'lumotlar bazasi faylini tanlang",
->>>>>>> d113c263
+        Language::SV => "Välj databasfil",
         _ => "Select database file",
     }
 }
@@ -290,25 +246,18 @@
         Language::DE => "Nach Netzwerk-Host filtern",
         Language::PL => "Filtruj według hosta sieciowego",
         Language::RU => "Фильтр по сетевому хосту",
-<<<<<<< HEAD
-        Language::SV => "Filtrera efter nätverksvärd",
-=======
         Language::RO => "Filtrează după host-ul de rețea",
         Language::JA => "ネットワーク ホストでフィルター",
         Language::UZ => "Tarmoq host bo'yicha filterlash",
->>>>>>> d113c263
+        Language::SV => "Filtrera efter nätverksvärd",
         _ => "Filter by network host",
     }
 }
 
 pub fn service_translation(language: Language) -> &'static str {
     match language {
-<<<<<<< HEAD
         Language::EN | Language::FR | Language::DE | Language::SV => "Service",
-=======
-        Language::EN | Language::FR | Language::DE => "Service",
         // Language::FA => "خدمت",
->>>>>>> d113c263
         Language::ES => "Servicio",
         Language::IT => "Servizio",
         Language::PL => "Usługa",
@@ -329,13 +278,10 @@
         Language::DE => "Aufzeichnungsdatei exportieren",
         Language::PL => "Eksportuj plik przechwytywania",
         Language::RU => "Экспорт файла захвата",
-<<<<<<< HEAD
-        Language::SV => "Exportera inspelningsfil",
-=======
         Language::RO => "Export fișier captură",
         Language::JA => "キャプチャ ファイルをエクスポート",
         Language::UZ => "Cap faylni export qilish",
->>>>>>> d113c263
+        Language::SV => "Exportera inspelningsfil",
         _ => "Export capture file",
     }
 }
@@ -348,11 +294,7 @@
         Language::IT => "Cartella",
         Language::FR => "Répertoire",
         Language::DE => "Ordner",
-<<<<<<< HEAD
-        Language::PL | Language::SV => "Katalog", // Katalog usually refers to Linux based directory while "Folder" is more common between Windows users (e.g. windows explorer refers to directories as "Folders")
-=======
-        Language::PL | Language::UZ => "Katalog",
->>>>>>> d113c263
+        Language::PL | Language::UZ | Language::SV => "Katalog",
         Language::RU => "Директория",
         Language::RO => "Director",
         Language::JA => "ディレクトリー",
@@ -369,13 +311,10 @@
         Language::DE => "Zielorder wählen",
         Language::PL => "Wybierz katalog docelowy", // "Wybierz folder docelowy"?
         Language::RU => "Выберите директорию назначения",
-<<<<<<< HEAD
-        Language::SV => "Välj målkatalog",
-=======
         Language::RO => "Selectează directorul destinație",
         Language::JA => "宛先のディレクトリーを選択する",
         Language::UZ => "Manzil katalogni tanlang",
->>>>>>> d113c263
+        Language::SV => "Välj målkatalog",
         _ => "Select destination directory",
     }
 }
@@ -389,13 +328,10 @@
         Language::DE => "Dateiname",
         Language::PL => "Nazwa pliku",
         Language::RU => "Имя файла",
-<<<<<<< HEAD
-        Language::SV => "Filnamn",
-=======
         Language::RO => "Nume fișier",
         Language::JA => "ファイル ネーム",
         Language::UZ => "Fayl nomi",
->>>>>>> d113c263
+        Language::SV => "Filnamn",
         _ => "File name",
     }
 }
@@ -409,13 +345,10 @@
         Language::DE => "Bild-in-Bild Modus",
         Language::PL => "Tryb miniatury",
         Language::RU => "Режим миниатюры",
-<<<<<<< HEAD
-        Language::SV => "Miniatyrläge",
-=======
         Language::RO => "Mod thumbnail",
         Language::JA => "サムネイル モード",
         Language::UZ => "Eskiz rejim",
->>>>>>> d113c263
+        Language::SV => "Miniatyrläge",
         _ => "Thumbnail mode",
     }
 }
@@ -429,13 +362,10 @@
         Language::DE => "Mehr erfahren",
         Language::PL => "Chcesz dowiedzieć się więcej?",
         Language::RU => "Хотите узнать больше?",
-<<<<<<< HEAD
-        Language::SV => "Vill du veta mer?",
-=======
         Language::RO => "Vrei să înveți mai multe?",
         Language::JA => "もっと知りたいですか？",
         Language::UZ => "Ko'proq bilishni hohlaysizmi?",
->>>>>>> d113c263
+        Language::SV => "Vill du veta mer?",
         _ => "Do you want to learn more?",
     }
 }