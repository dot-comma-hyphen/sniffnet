#![allow(clippy::match_same_arms)]

use crate::gui::styles::types::style_type::StyleType;
use crate::translations::translations_3::file_name_translation;
use crate::translations::types::language::Language;
use iced::widget::Text;

pub fn reserved_address_translation(language: Language, info: &str) -> String {
    match language {
        Language::EN => format!("Reserved address ({info})"),
        Language::IT => format!("Indirizzo riservato ({info})"),
        Language::JA => format!("予約済みアドレス ({info})"),
        Language::PT => format!("Endereço reservado ({info})"),
        Language::UK => format!("Зарезервована адреса ({info})"),
        Language::ZH => format!("预留地址 ({info})"),
        Language::ZH_TW => format!("保留的網路位址 ({info})"),
        Language::NL => format!("Gereserveerd adres ({info})"),
        Language::DE => format!("Reservierte Adresse ({info})"),
        Language::UZ => format!("Rezervlangan manzil ({info})"),
        _ => format!("Reserved address ({info})"),
    }
}

pub fn share_feedback_translation(language: Language) -> &'static str {
    match language {
        Language::EN => "Share your feedback",
        Language::IT => "Condividi il tuo feedback",
<<<<<<< HEAD
        Language::JA => "フィードバックを共有",
=======
        Language::ZH => "分享您的反馈",
>>>>>>> bbba4ec5
        Language::ZH_TW => "分享您的意見回饋",
        Language::NL => "Deel uw feedback",
        Language::DE => "Feedback geben",
        Language::UZ => "Fikr-mulohazalaringizni ulashing",
        _ => "Share your feedback",
    }
}

// refers to bytes or packets excluded because of the filters
pub fn excluded_translation(language: Language) -> &'static str {
    match language {
        Language::EN => "Excluded",
        Language::IT => "Esclusi",
<<<<<<< HEAD
        Language::JA => "除外",
=======
        Language::ZH => "已被过滤",
        Language::UZ => "Chiqarib tashlangan",
>>>>>>> bbba4ec5
        Language::ZH_TW => "已排除",
        Language::NL => "Uitgesloten",
        Language::DE => "Herausgefiltert",
        _ => "Excluded",
    }
}

pub fn import_capture_translation(language: Language) -> &'static str {
    match language {
        Language::EN => "Import capture file",
        Language::IT => "Importa file di cattura",
<<<<<<< HEAD
        Language::JA => "キャプチャファイルをインポート",
=======
        Language::ZH => "导入捕获文件",
        Language::NL => "Importeer capture bestand",
        Language::DE => "Aufzeichnungsdatei importieren",
        Language::UZ => "Tahlil faylini import qilish",
>>>>>>> bbba4ec5
        _ => "Import capture file",
    }
}

pub fn select_capture_translation(language: Language) -> &'static str {
    match language {
        Language::EN => "Select capture file",
        Language::IT => "Seleziona file di cattura",
<<<<<<< HEAD
        Language::JA => "キャプチャファイルを選択",
=======
        Language::ZH => "选择捕获文件",
        Language::NL => "Selecteer capture bestand",
        Language::DE => "Aufzeichnungsdatei auswählen",
        Language::UZ => "Tahlil faylini tanlang",
>>>>>>> bbba4ec5
        _ => "Select capture file",
    }
}

pub fn reading_from_pcap_translation<'a>(language: Language, file: &str) -> Text<'a, StyleType> {
    let file_name_translation = file_name_translation(language);
    Text::new(match language {
        Language::EN => format!(
            "Reading packets from file...\n\n\
                                 {file_name_translation}: {file}\n\n\
                                 Are you sure the file you selected isn't empty?"
        ),
        Language::IT => format!(
            "Lettura pacchetti da file...\n\n\
                                {file_name_translation}: {file}\n\n\
                                Sei sicuro che il file che hai selezionato non sia vuoto?"
        ),
<<<<<<< HEAD
        Language::JA => format!(
            "ファイルからパケットを読み込み中...\n\n\
                                 {file_name_translation}: {file}\n\n\
                                 選択したファイルが空でないことを確認しましたか？"
=======
        Language::ZH => format!(
            "从文件中读取数据包...\n\n\
                                {file_name_translation}: {file}\n\n\
                                您确定选中的文件不是空的吗?"
        ),
        Language::NL => format!(
            "Pakketten lezen uit bestand...\n\n\
                                 {file_name_translation}: {file}\n\n\
                                 Weet je zeker dat het geselecteerde bestand niet leeg is?"
        ),
        Language::DE => format!(
            "Pakete aus Datei laden... \n\n\
                                {file_name_translation}: {file}\n\n\
                                Bist du sicher, dass die gewählte Datei nicht leer ist?"
        ),
        Language::UZ => format!(
            "Faylni o'qish...\n\n\
                                {file_name_translation}: {file}\n\n\
                                Fayl bo'sh emasligiga aminmisiz?"
>>>>>>> bbba4ec5
        ),
        _ => format!(
            "Reading packets from file...\n\n\
                                 {file_name_translation}: {file}\n\n\
                                 Are you sure the file you selected isn't empty?"
        ),
    })
}

pub fn data_exceeded_translation(language: Language) -> &'static str {
    match language {
        Language::EN => "Data threshold exceeded",
        Language::IT => "Soglia di dati superata",
<<<<<<< HEAD
        Language::JA => "データの閾値を超えました",
=======
        Language::ZH => "已超出数据阈值",
        Language::NL => "Gegevenslimiet overschreden",
        Language::DE => "Datenschwelle überschritten",
        Language::UZ => "Ma'lumotlar chegarasidan oshib ketdi",
>>>>>>> bbba4ec5
        _ => "Data threshold exceeded",
    }
}

#[allow(dead_code)]
pub fn bits_exceeded_translation(language: Language) -> &'static str {
    match language {
        Language::EN => "Bits threshold exceeded",
        Language::IT => "Soglia di bit superata",
<<<<<<< HEAD
        Language::JA => "ビットの閾値を超えました",
=======
        Language::ZH => "已超出比特阈值",
        Language::NL => "Bits limiet overschreden",
        Language::DE => "Bitschwelle überschritten",
        Language::UZ => "Bitlar chegarasidan oshib ketdi",
>>>>>>> bbba4ec5
        _ => "Bits threshold exceeded",
    }
}

#[allow(dead_code)]
pub fn bits_translation(language: Language) -> &'static str {
    match language {
        Language::EN | Language::IT => "Bits",
<<<<<<< HEAD
        Language::JA => "ビット",
=======
        Language::ZH => "比特",
        Language::EN | Language::IT | Language::NL | Language::DE => "Bits",
        Language::UZ => "Bitlar",
>>>>>>> bbba4ec5
        _ => "Bits",
    }
}

#[allow(dead_code)]
pub fn pause_translation(language: Language) -> &'static str {
    match language {
        Language::EN | Language::DE => "Pause",
        Language::IT => "Pausa",
<<<<<<< HEAD
        Language::JA => "一時停止",
=======
        Language::ZH => "暂停",
        Language::NL => "Pauzeren",
        Language::UZ => "To'xtatish",
>>>>>>> bbba4ec5
        _ => "Pause",
    }
}

#[allow(dead_code)]
pub fn resume_translation(language: Language) -> &'static str {
    match language {
        Language::EN => "Resume",
        Language::IT => "Riprendi",
<<<<<<< HEAD
        Language::JA => "再開",
=======
        Language::ZH => "恢复",
        Language::NL => "Hervatten",
        Language::DE => "Fortsetzen",
        Language::UZ => "Davom ettirish",
>>>>>>> bbba4ec5
        _ => "Resume",
    }
}<|MERGE_RESOLUTION|>--- conflicted
+++ resolved
@@ -25,11 +25,8 @@
     match language {
         Language::EN => "Share your feedback",
         Language::IT => "Condividi il tuo feedback",
-<<<<<<< HEAD
         Language::JA => "フィードバックを共有",
-=======
         Language::ZH => "分享您的反馈",
->>>>>>> bbba4ec5
         Language::ZH_TW => "分享您的意見回饋",
         Language::NL => "Deel uw feedback",
         Language::DE => "Feedback geben",
@@ -43,12 +40,9 @@
     match language {
         Language::EN => "Excluded",
         Language::IT => "Esclusi",
-<<<<<<< HEAD
         Language::JA => "除外",
-=======
         Language::ZH => "已被过滤",
         Language::UZ => "Chiqarib tashlangan",
->>>>>>> bbba4ec5
         Language::ZH_TW => "已排除",
         Language::NL => "Uitgesloten",
         Language::DE => "Herausgefiltert",
@@ -60,14 +54,11 @@
     match language {
         Language::EN => "Import capture file",
         Language::IT => "Importa file di cattura",
-<<<<<<< HEAD
         Language::JA => "キャプチャファイルをインポート",
-=======
         Language::ZH => "导入捕获文件",
         Language::NL => "Importeer capture bestand",
         Language::DE => "Aufzeichnungsdatei importieren",
         Language::UZ => "Tahlil faylini import qilish",
->>>>>>> bbba4ec5
         _ => "Import capture file",
     }
 }
@@ -76,14 +67,11 @@
     match language {
         Language::EN => "Select capture file",
         Language::IT => "Seleziona file di cattura",
-<<<<<<< HEAD
         Language::JA => "キャプチャファイルを選択",
-=======
         Language::ZH => "选择捕获文件",
         Language::NL => "Selecteer capture bestand",
         Language::DE => "Aufzeichnungsdatei auswählen",
         Language::UZ => "Tahlil faylini tanlang",
->>>>>>> bbba4ec5
         _ => "Select capture file",
     }
 }
@@ -101,12 +89,11 @@
                                 {file_name_translation}: {file}\n\n\
                                 Sei sicuro che il file che hai selezionato non sia vuoto?"
         ),
-<<<<<<< HEAD
         Language::JA => format!(
             "ファイルからパケットを読み込み中...\n\n\
                                  {file_name_translation}: {file}\n\n\
                                  選択したファイルが空でないことを確認しましたか？"
-=======
+        ),
         Language::ZH => format!(
             "从文件中读取数据包...\n\n\
                                 {file_name_translation}: {file}\n\n\
@@ -126,7 +113,6 @@
             "Faylni o'qish...\n\n\
                                 {file_name_translation}: {file}\n\n\
                                 Fayl bo'sh emasligiga aminmisiz?"
->>>>>>> bbba4ec5
         ),
         _ => format!(
             "Reading packets from file...\n\n\
@@ -140,14 +126,11 @@
     match language {
         Language::EN => "Data threshold exceeded",
         Language::IT => "Soglia di dati superata",
-<<<<<<< HEAD
         Language::JA => "データの閾値を超えました",
-=======
         Language::ZH => "已超出数据阈值",
         Language::NL => "Gegevenslimiet overschreden",
         Language::DE => "Datenschwelle überschritten",
         Language::UZ => "Ma'lumotlar chegarasidan oshib ketdi",
->>>>>>> bbba4ec5
         _ => "Data threshold exceeded",
     }
 }
@@ -157,14 +140,11 @@
     match language {
         Language::EN => "Bits threshold exceeded",
         Language::IT => "Soglia di bit superata",
-<<<<<<< HEAD
         Language::JA => "ビットの閾値を超えました",
-=======
         Language::ZH => "已超出比特阈值",
         Language::NL => "Bits limiet overschreden",
         Language::DE => "Bitschwelle überschritten",
         Language::UZ => "Bitlar chegarasidan oshib ketdi",
->>>>>>> bbba4ec5
         _ => "Bits threshold exceeded",
     }
 }
@@ -172,14 +152,10 @@
 #[allow(dead_code)]
 pub fn bits_translation(language: Language) -> &'static str {
     match language {
-        Language::EN | Language::IT => "Bits",
-<<<<<<< HEAD
+        Language::EN | Language::IT | Language::NL | Language::DE => "Bits",
         Language::JA => "ビット",
-=======
         Language::ZH => "比特",
-        Language::EN | Language::IT | Language::NL | Language::DE => "Bits",
         Language::UZ => "Bitlar",
->>>>>>> bbba4ec5
         _ => "Bits",
     }
 }
@@ -189,13 +165,10 @@
     match language {
         Language::EN | Language::DE => "Pause",
         Language::IT => "Pausa",
-<<<<<<< HEAD
         Language::JA => "一時停止",
-=======
         Language::ZH => "暂停",
         Language::NL => "Pauzeren",
         Language::UZ => "To'xtatish",
->>>>>>> bbba4ec5
         _ => "Pause",
     }
 }
@@ -205,14 +178,11 @@
     match language {
         Language::EN => "Resume",
         Language::IT => "Riprendi",
-<<<<<<< HEAD
         Language::JA => "再開",
-=======
         Language::ZH => "恢复",
         Language::NL => "Hervatten",
         Language::DE => "Fortsetzen",
         Language::UZ => "Davom ettirish",
->>>>>>> bbba4ec5
         _ => "Resume",
     }
 }