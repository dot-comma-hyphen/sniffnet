#![allow(clippy::match_same_arms)]

use crate::gui::styles::types::style_type::StyleType;
use crate::translations::translations_3::file_name_translation;
use crate::translations::types::language::Language;
use iced::widget::Text;

pub fn reserved_address_translation(language: Language, info: &str) -> String {
    match language {
        Language::EN => format!("Reserved address ({info})"),
        Language::IT => format!("Indirizzo riservato ({info})"),
        Language::PT => format!("Endereço reservado ({info})"),
        Language::UK => format!("Зарезервована адреса ({info})"),
        Language::ZH_TW => format!("保留的網路位址 ({info})"),
<<<<<<< HEAD
        Language::UZ => format!("Rezervlangan manzil ({info})"),
=======
        Language::NL => format!("Gereserveerd adres ({info})"),
        Language::DE => format!("Reservierte Adresse ({info})"),
>>>>>>> 5342994e
        _ => format!("Reserved address ({info})"),
    }
}

pub fn share_feedback_translation(language: Language) -> &'static str {
    match language {
        Language::EN => "Share your feedback",
        Language::IT => "Condividi il tuo feedback",
        Language::ZH_TW => "分享您的意見回饋",
<<<<<<< HEAD
        Language::UZ => "Fikr-mulohazalaringizni ulashing",
=======
        Language::NL => "Deel uw feedback",
        Language::DE => "Feedback geben",
>>>>>>> 5342994e
        _ => "Share your feedback",
    }
}

// refers to bytes or packets excluded because of the filters
pub fn excluded_translation(language: Language) -> &'static str {
    match language {
        Language::EN => "Excluded",
        Language::IT => "Esclusi",
        Language::UZ => "Chiqarib tashlangan",
        Language::ZH_TW => "已排除",
        Language::NL => "Uitgesloten",
        Language::DE => "Herausgefiltert",
        _ => "Excluded",
    }
}

pub fn import_capture_translation(language: Language) -> &'static str {
    match language {
        Language::EN => "Import capture file",
        Language::IT => "Importa file di cattura",
<<<<<<< HEAD
        Language::UZ => "Tahlil faylini import qilish",
=======
        Language::NL => "Importeer capture bestand",
        Language::DE => "Aufzeichnungsdatei importieren",
>>>>>>> 5342994e
        _ => "Import capture file",
    }
}

pub fn select_capture_translation(language: Language) -> &'static str {
    match language {
        Language::EN => "Select capture file",
        Language::IT => "Seleziona file di cattura",
<<<<<<< HEAD
        Language::UZ => "Tahlil faylini tanlang",
=======
        Language::NL => "Selecteer capture bestand",
        Language::DE => "Aufzeichnungsdatei auswählen",
>>>>>>> 5342994e
        _ => "Select capture file",
    }
}

pub fn reading_from_pcap_translation<'a>(language: Language, file: &str) -> Text<'a, StyleType> {
    let file_name_translation = file_name_translation(language);
    Text::new(match language {
        Language::EN => format!(
            "Reading packets from file...\n\n\
                                 {file_name_translation}: {file}\n\n\
                                 Are you sure the file you selected isn't empty?"
        ),
        Language::IT => format!(
            "Lettura pacchetti da file...\n\n\
                                {file_name_translation}: {file}\n\n\
                                Sei sicuro che il file che hai selezionato non sia vuoto?"
        ),
<<<<<<< HEAD
        Language::UZ => format!(
            "Faylni o'qish...\n\n\
                                {file_name_translation}: {file}\n\n\
                                Fayl bo'sh emasligiga aminmisiz ?"
=======
        Language::NL => format!(
            "Pakketten lezen uit bestand...\n\n\
                                 {file_name_translation}: {file}\n\n\
                                 Weet je zeker dat het geselecteerde bestand niet leeg is?"
        ),
        Language::DE => format!(
            "Pakete aus Datei laden... \n\n\
                                {file_name_translation}: {file}\n\n\
                                Bist du sicher, dass die gewählte Datei nicht leer ist?"
>>>>>>> 5342994e
        ),
        _ => format!(
            "Reading packets from file...\n\n\
                                 {file_name_translation}: {file}\n\n\
                                 Are you sure the file you selected isn't empty?"
        ),
    })
}

pub fn data_exceeded_translation(language: Language) -> &'static str {
    match language {
        Language::EN => "Data threshold exceeded",
        Language::IT => "Soglia di dati superata",
<<<<<<< HEAD
        Language::UZ => "Ma'lumotlar chegarasidan oshib ketdi",
=======
        Language::NL => "Gegevenslimiet overschreden",
        Language::DE => "Datenschwelle überschritten",
>>>>>>> 5342994e
        _ => "Data threshold exceeded",
    }
}

#[allow(dead_code)]
pub fn bits_exceeded_translation(language: Language) -> &'static str {
    match language {
        Language::EN => "Bits threshold exceeded",
        Language::IT => "Soglia di bit superata",
<<<<<<< HEAD
        Language::UZ => "Bitlar chegarasidan oshib ketdi",
=======
        Language::NL => "Bits limiet overschreden",
        Language::DE => "Bitschwelle überschritten",
>>>>>>> 5342994e
        _ => "Bits threshold exceeded",
    }
}

#[allow(dead_code)]
pub fn bits_translation(language: Language) -> &'static str {
    match language {
<<<<<<< HEAD
        Language::EN | Language::IT => "Bits",
        Language::UZ => "Bitlar",
=======
        Language::EN | Language::IT | Language::NL | Language::DE => "Bits",
>>>>>>> 5342994e
        _ => "Bits",
    }
}

#[allow(dead_code)]
pub fn pause_translation(language: Language) -> &'static str {
    match language {
        Language::EN | Language::DE => "Pause",
        Language::IT => "Pausa",
<<<<<<< HEAD
        Language::UZ => "To'xtatish",
=======
        Language::NL => "Pauzeren",
>>>>>>> 5342994e
        _ => "Pause",
    }
}

#[allow(dead_code)]
pub fn resume_translation(language: Language) -> &'static str {
    match language {
        Language::EN => "Resume",
        Language::IT => "Riprendi",
<<<<<<< HEAD
        Language::UZ => "Davom ettirish",
=======
        Language::NL => "Hervatten",
        Language::DE => "Fortsetzen",
>>>>>>> 5342994e
        _ => "Resume",
    }
}<|MERGE_RESOLUTION|>--- conflicted
+++ resolved
@@ -12,12 +12,9 @@
         Language::PT => format!("Endereço reservado ({info})"),
         Language::UK => format!("Зарезервована адреса ({info})"),
         Language::ZH_TW => format!("保留的網路位址 ({info})"),
-<<<<<<< HEAD
-        Language::UZ => format!("Rezervlangan manzil ({info})"),
-=======
         Language::NL => format!("Gereserveerd adres ({info})"),
         Language::DE => format!("Reservierte Adresse ({info})"),
->>>>>>> 5342994e
+        Language::UZ => format!("Rezervlangan manzil ({info})"),
         _ => format!("Reserved address ({info})"),
     }
 }
@@ -27,12 +24,9 @@
         Language::EN => "Share your feedback",
         Language::IT => "Condividi il tuo feedback",
         Language::ZH_TW => "分享您的意見回饋",
-<<<<<<< HEAD
-        Language::UZ => "Fikr-mulohazalaringizni ulashing",
-=======
         Language::NL => "Deel uw feedback",
         Language::DE => "Feedback geben",
->>>>>>> 5342994e
+        Language::UZ => "Fikr-mulohazalaringizni ulashing",
         _ => "Share your feedback",
     }
 }
@@ -54,12 +48,9 @@
     match language {
         Language::EN => "Import capture file",
         Language::IT => "Importa file di cattura",
-<<<<<<< HEAD
-        Language::UZ => "Tahlil faylini import qilish",
-=======
         Language::NL => "Importeer capture bestand",
         Language::DE => "Aufzeichnungsdatei importieren",
->>>>>>> 5342994e
+        Language::UZ => "Tahlil faylini import qilish",
         _ => "Import capture file",
     }
 }
@@ -68,12 +59,9 @@
     match language {
         Language::EN => "Select capture file",
         Language::IT => "Seleziona file di cattura",
-<<<<<<< HEAD
-        Language::UZ => "Tahlil faylini tanlang",
-=======
         Language::NL => "Selecteer capture bestand",
         Language::DE => "Aufzeichnungsdatei auswählen",
->>>>>>> 5342994e
+        Language::UZ => "Tahlil faylini tanlang",
         _ => "Select capture file",
     }
 }
@@ -91,12 +79,6 @@
                                 {file_name_translation}: {file}\n\n\
                                 Sei sicuro che il file che hai selezionato non sia vuoto?"
         ),
-<<<<<<< HEAD
-        Language::UZ => format!(
-            "Faylni o'qish...\n\n\
-                                {file_name_translation}: {file}\n\n\
-                                Fayl bo'sh emasligiga aminmisiz ?"
-=======
         Language::NL => format!(
             "Pakketten lezen uit bestand...\n\n\
                                  {file_name_translation}: {file}\n\n\
@@ -106,7 +88,11 @@
             "Pakete aus Datei laden... \n\n\
                                 {file_name_translation}: {file}\n\n\
                                 Bist du sicher, dass die gewählte Datei nicht leer ist?"
->>>>>>> 5342994e
+        ),
+        Language::UZ => format!(
+            "Faylni o'qish...\n\n\
+                                {file_name_translation}: {file}\n\n\
+                                Fayl bo'sh emasligiga aminmisiz ?"
         ),
         _ => format!(
             "Reading packets from file...\n\n\
@@ -120,12 +106,9 @@
     match language {
         Language::EN => "Data threshold exceeded",
         Language::IT => "Soglia di dati superata",
-<<<<<<< HEAD
-        Language::UZ => "Ma'lumotlar chegarasidan oshib ketdi",
-=======
         Language::NL => "Gegevenslimiet overschreden",
         Language::DE => "Datenschwelle überschritten",
->>>>>>> 5342994e
+        Language::UZ => "Ma'lumotlar chegarasidan oshib ketdi",
         _ => "Data threshold exceeded",
     }
 }
@@ -135,12 +118,9 @@
     match language {
         Language::EN => "Bits threshold exceeded",
         Language::IT => "Soglia di bit superata",
-<<<<<<< HEAD
-        Language::UZ => "Bitlar chegarasidan oshib ketdi",
-=======
         Language::NL => "Bits limiet overschreden",
         Language::DE => "Bitschwelle überschritten",
->>>>>>> 5342994e
+        Language::UZ => "Bitlar chegarasidan oshib ketdi",
         _ => "Bits threshold exceeded",
     }
 }
@@ -148,12 +128,9 @@
 #[allow(dead_code)]
 pub fn bits_translation(language: Language) -> &'static str {
     match language {
-<<<<<<< HEAD
+        Language::EN | Language::IT | Language::NL | Language::DE => "Bits",
         Language::EN | Language::IT => "Bits",
         Language::UZ => "Bitlar",
-=======
-        Language::EN | Language::IT | Language::NL | Language::DE => "Bits",
->>>>>>> 5342994e
         _ => "Bits",
     }
 }
@@ -163,11 +140,8 @@
     match language {
         Language::EN | Language::DE => "Pause",
         Language::IT => "Pausa",
-<<<<<<< HEAD
+        Language::NL => "Pauzeren",
         Language::UZ => "To'xtatish",
-=======
-        Language::NL => "Pauzeren",
->>>>>>> 5342994e
         _ => "Pause",
     }
 }
@@ -177,12 +151,9 @@
     match language {
         Language::EN => "Resume",
         Language::IT => "Riprendi",
-<<<<<<< HEAD
-        Language::UZ => "Davom ettirish",
-=======
         Language::NL => "Hervatten",
         Language::DE => "Fortsetzen",
->>>>>>> 5342994e
+        Language::UZ => "Davom ettirish",
         _ => "Resume",
     }
 }